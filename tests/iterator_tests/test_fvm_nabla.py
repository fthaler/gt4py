--- conflicted
+++ resolved
@@ -11,20 +11,13 @@
 #
 # SPDX-License-Identifier: GPL-3.0-or-later
 
-<<<<<<< HEAD
 import numpy as np
 import pytest
 
 from iterator import library
 from iterator.atlas_utils import AtlasTable
 from iterator.builtins import *
-from iterator.embedded import NeighborTableOffsetProvider, np_as_located_field
-=======
-import itertools
-
-from iterator.atlas_utils import AtlasTable
 from iterator.embedded import NeighborTableOffsetProvider, index_field, np_as_located_field
->>>>>>> 7a4bb1f9
 from iterator.runtime import *
 
 from .fvm_nabla_setup import assert_close, nabla_setup
@@ -214,6 +207,9 @@
 
 
 def test_nabla_sign():
+    if use_tmps:
+        pytest.xfail("use_tmps currently only supported for cartesian")
+    backend, validate = backend
     setup = nabla_setup()
 
     # sign = np_as_located_field(Vertex, V2E)(setup.sign_field)
@@ -238,13 +234,13 @@
         vol,
         index_field(Vertex),
         is_pole_edge,
-        # backend="embedded",
-        backend="double_roundtrip",
         offset_provider={"E2V": e2v, "V2E": v2e},
-        # debug=True,
-    )
-
-    assert_close(-3.5455427772566003e-003, min(pnabla_MXX))
-    assert_close(3.5455427772565435e-003, max(pnabla_MXX))
-    assert_close(-3.3540113705465301e-003, min(pnabla_MYY))
-    assert_close(3.3540113705465301e-003, max(pnabla_MYY))+        backend=backend,
+        use_tmps=use_tmps,
+    )
+
+    if validate:
+        assert_close(-3.5455427772566003e-003, min(pnabla_MXX))
+        assert_close(3.5455427772565435e-003, max(pnabla_MXX))
+        assert_close(-3.3540113705465301e-003, min(pnabla_MYY))
+        assert_close(3.3540113705465301e-003, max(pnabla_MYY))