import pytest


@pytest.fixture(params=[False, True], ids=lambda p: f"use_tmps={p}")
def use_tmps(request):
    return request.param


@pytest.fixture(
    params=[
        # (backend, do_validate)
        (None, True),
        ("lisp", False),
        ("cpptoy", False),
        ("type_check", False),
<<<<<<< HEAD
=======
        ("pretty_print", False),
>>>>>>> 76bf7882
        ("roundtrip", True),
        ("double_roundtrip", True),
    ],
    ids=lambda p: f"backend={p[0]}",
)
def backend(request):
    return request.param<|MERGE_RESOLUTION|>--- conflicted
+++ resolved
@@ -13,10 +13,7 @@
         ("lisp", False),
         ("cpptoy", False),
         ("type_check", False),
-<<<<<<< HEAD
-=======
         ("pretty_print", False),
->>>>>>> 76bf7882
         ("roundtrip", True),
         ("double_roundtrip", True),
     ],
