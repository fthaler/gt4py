import numpy as np
import pytest

from functional.common import Dimension
from functional.fencil_processors.formatters.gtfn import format_sourcecode as gtfn_format_sourcecode
from functional.fencil_processors.runners.gtfn_cpu import run_gtfn
from functional.iterator.builtins import *
from functional.iterator.embedded import np_as_located_field
from functional.iterator.runtime import closure, fendef, fundef, offset

from .conftest import run_processor


I = offset("I")
K = offset("K")


@fundef
def multiply_stencil(inp):
    return deref(shift(K, 1, I, 1)(inp))


KDim = Dimension("KDim")
IDim = Dimension("IDim")


@fendef(column_axis=KDim)
def fencil(i_size, k_size, inp, out):
    closure(
        cartesian_domain(named_range(IDim, 0, i_size), named_range(KDim, 0, k_size)),
        multiply_stencil,
        out,
        [inp],
    )


def test_column_stencil(fencil_processor, lift_mode):
    fencil_processor, validate = fencil_processor
    shape = [5, 7]
    inp = np_as_located_field(IDim, KDim)(
        np.fromfunction(lambda i, k: i * 10 + k, [shape[0] + 1, shape[1] + 1])
    )
    out = np_as_located_field(IDim, KDim)(np.zeros(shape))

    ref = np.asarray(inp)[1:, 1:]

    run_processor(
        fencil,
        fencil_processor,
        shape[0],
        shape[1],
        inp,
        out,
        offset_provider={"I": IDim, "K": KDim},
        lift_mode=lift_mode,
    )

    if validate:
        assert np.allclose(ref, out)


def test_column_stencil_with_k_origin(fencil_processor, lift_mode):
    fencil_processor, validate = fencil_processor
    if fencil_processor == run_gtfn:
        pytest.xfail("origin not yet supported in gtfn")

    shape = [5, 7]
    raw_inp = np.fromfunction(lambda i, k: i * 10 + k, [shape[0] + 1, shape[1] + 2])
    inp = np_as_located_field(IDim, KDim, origin={IDim: 0, KDim: 1})(raw_inp)
    out = np_as_located_field(IDim, KDim)(np.zeros(shape))

    ref = np.asarray(inp)[1:, 2:]

    run_processor(
        fencil,
        fencil_processor,
        shape[0],
        shape[1],
        inp,
        out,
        offset_provider={"I": IDim, "K": KDim},
        lift_mode=lift_mode,
    )

    if validate:
        assert np.allclose(ref, out)


@fundef
def sum_scanpass(state, inp):
    return state + deref(inp)


@fundef
def ksum(inp):
    return scan(sum_scanpass, True, 0.0)(inp)


@fendef(column_axis=KDim)
def ksum_fencil(i_size, k_start, k_end, inp, out):
    closure(
        cartesian_domain(named_range(IDim, 0, i_size), named_range(KDim, k_start, k_end)),
        ksum,
        out,
        [inp],
    )


@pytest.mark.parametrize(
    "kstart, reference",
    [
        (0, np.asarray([[0, 1, 3, 6, 10, 15, 21]])),
        (2, np.asarray([[0, 0, 2, 5, 9, 14, 20]])),
    ],
)
def test_ksum_scan(fencil_processor, lift_mode, kstart, reference):
    fencil_processor, validate = fencil_processor
    shape = [1, 7]
    inp = np_as_located_field(IDim, KDim)(np.asarray([list(range(7))], dtype="float64"))
    out = np_as_located_field(IDim, KDim)(np.zeros(shape))

    run_processor(
        ksum_fencil,
        fencil_processor,
        shape[0],
        kstart,
        shape[1],
        inp,
        out,
        offset_provider={"I": IDim, "K": KDim},
        lift_mode=lift_mode,
    )

    if validate:
        assert np.allclose(reference, np.asarray(out))


@fundef
def ksum_back(inp):
    return scan(sum_scanpass, False, 0.0)(inp)


@fendef(column_axis=KDim)
def ksum_back_fencil(i_size, k_size, inp, out):
    closure(
        cartesian_domain(named_range(IDim, 0, i_size), named_range(KDim, 0, k_size)),
        ksum_back,
        out,
        [inp],
    )


def test_ksum_back_scan(fencil_processor, lift_mode):
    fencil_processor, validate = fencil_processor
    shape = [1, 7]
    inp = np_as_located_field(IDim, KDim)(np.asarray([list(range(7))], dtype="float64"))
    out = np_as_located_field(IDim, KDim)(np.zeros(shape))

    ref = np.asarray([[21, 21, 20, 18, 15, 11, 6]])

    run_processor(
        ksum_back_fencil,
        fencil_processor,
        shape[0],
        shape[1],
        inp,
        out,
        offset_provider={"I": IDim, "K": KDim},
        lift_mode=lift_mode,
    )

    if validate:
        assert np.allclose(ref, np.asarray(out))


@fundef
def doublesum_scanpass(state, inp0, inp1):
    return make_tuple(tuple_get(0, state) + deref(inp0), tuple_get(1, state) + deref(inp1))


@fundef
def kdoublesum(inp0, inp1):
    return scan(doublesum_scanpass, True, make_tuple(0.0, 0))(inp0, inp1)


@fendef(column_axis=KDim)
def kdoublesum_fencil(i_size, k_start, k_end, inp0, inp1, out):
    closure(
        cartesian_domain(named_range(IDim, 0, i_size), named_range(KDim, k_start, k_end)),
        kdoublesum,
        out,
        [inp0, inp1],
    )


@pytest.mark.parametrize(
    "kstart, reference",
    [
        (
            0,
            np.asarray(
                [[(0, 0), (1, 1), (3, 3), (6, 6), (10, 10), (15, 15), (21, 21)]],
                dtype=np.dtype([("foo", np.float64), ("bar", np.int32)]),
            ),
        ),
        (
            2,
            np.asarray(
                [[(0, 0), (0, 0), (2, 2), (5, 5), (9, 9), (14, 14), (20, 20)]],
                dtype=np.dtype([("foo", np.float64), ("bar", np.int32)]),
            ),
        ),
    ],
)
def test_kdoublesum_scan(fencil_processor, lift_mode, kstart, reference):
    fencil_processor, validate = fencil_processor
    if fencil_processor == run_gtfn or fencil_processor == gtfn_format_sourcecode:
        pytest.xfail("structured dtype input/output currently unsupported")
    shape = [1, 7]
    inp0 = np_as_located_field(IDim, KDim)(np.asarray([list(range(7))], dtype=np.float64))
<<<<<<< HEAD
    inp1 = np_as_located_field(IDim, KDim)(np.asarray([list(range(7))], dtype=np.int64))
    out = np_as_located_field(IDim, KDim)(
        np.zeros(shape, dtype=np.dtype([("foo", np.float64), ("bar", np.int64)]))
    )

    ref = np.asarray(
        [[(0, 0), (1, 1), (3, 3), (6, 6), (10, 10), (15, 15), (21, 21)]], dtype=out.dtype
    )
=======
    inp1 = np_as_located_field(IDim, KDim)(np.asarray([list(range(7))], dtype=np.int32))
    out = np_as_located_field(IDim, KDim)(np.zeros(shape, dtype=reference.dtype))
>>>>>>> 405082f4

    run_processor(
        kdoublesum_fencil,
        fencil_processor,
        shape[0],
        kstart,
        shape[1],
        inp0,
        inp1,
        out,
        offset_provider={"I": IDim, "K": KDim},
        lift_mode=lift_mode,
    )

    if validate:
        for n in reference.dtype.names:
            assert np.allclose(reference[n], np.asarray(out)[n])


# TODO(havogt) test tuple_get builtin on a Column<|MERGE_RESOLUTION|>--- conflicted
+++ resolved
@@ -200,14 +200,14 @@
             0,
             np.asarray(
                 [[(0, 0), (1, 1), (3, 3), (6, 6), (10, 10), (15, 15), (21, 21)]],
-                dtype=np.dtype([("foo", np.float64), ("bar", np.int32)]),
+                dtype=np.dtype([("foo", np.float64), ("bar", np.int64)]),
             ),
         ),
         (
             2,
             np.asarray(
                 [[(0, 0), (0, 0), (2, 2), (5, 5), (9, 9), (14, 14), (20, 20)]],
-                dtype=np.dtype([("foo", np.float64), ("bar", np.int32)]),
+                dtype=np.dtype([("foo", np.float64), ("bar", np.int64)]),
             ),
         ),
     ],
@@ -218,19 +218,8 @@
         pytest.xfail("structured dtype input/output currently unsupported")
     shape = [1, 7]
     inp0 = np_as_located_field(IDim, KDim)(np.asarray([list(range(7))], dtype=np.float64))
-<<<<<<< HEAD
     inp1 = np_as_located_field(IDim, KDim)(np.asarray([list(range(7))], dtype=np.int64))
-    out = np_as_located_field(IDim, KDim)(
-        np.zeros(shape, dtype=np.dtype([("foo", np.float64), ("bar", np.int64)]))
-    )
-
-    ref = np.asarray(
-        [[(0, 0), (1, 1), (3, 3), (6, 6), (10, 10), (15, 15), (21, 21)]], dtype=out.dtype
-    )
-=======
-    inp1 = np_as_located_field(IDim, KDim)(np.asarray([list(range(7))], dtype=np.int32))
     out = np_as_located_field(IDim, KDim)(np.zeros(shape, dtype=reference.dtype))
->>>>>>> 405082f4
 
     run_processor(
         kdoublesum_fencil,
