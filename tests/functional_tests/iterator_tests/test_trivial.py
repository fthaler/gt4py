import numpy as np

from functional.common import Dimension
from functional.iterator.builtins import *
from functional.iterator.embedded import np_as_located_field
from functional.iterator.runtime import closure, fendef, fundef, offset

from .conftest import run_processor


I = offset("I")
J = offset("J")

IDim = Dimension("IDim")
JDim = Dimension("JDim")


@fundef
def foo(foo_inp):
    return deref(foo_inp)


@fundef
def bar(bar_inp):
    return deref(lift(foo)(bar_inp))


@fundef
def baz(baz_inp):
    return deref(lift(bar)(baz_inp))


<<<<<<< HEAD
def test_trivial(backend, lift_mode):
    backend, validate = backend
=======
def test_trivial(fencil_processor, use_tmps):
    fencil_processor, validate = fencil_processor
>>>>>>> 3f0e5035
    rng = np.random.default_rng()
    inp = rng.uniform(size=(5, 7, 9))
    out = np.copy(inp)
    shape = (out.shape[0], out.shape[1])

    inp_s = np_as_located_field(IDim, JDim, origin={IDim: 0, JDim: 0})(inp[:, :, 0])
    out_s = np_as_located_field(IDim, JDim)(np.zeros_like(inp[:, :, 0]))

<<<<<<< HEAD
    baz[domain(named_range(IDim, 0, shape[0]), named_range(JDim, 0, shape[1]))](
        inp_s,
        out=out_s,
        backend=backend,
        lift_mode=lift_mode,
=======
    run_processor(
        baz[cartesian_domain(named_range(IDim, 0, shape[0]), named_range(JDim, 0, shape[1]))],
        fencil_processor,
        inp_s,
        out=out_s,
        use_tmps=use_tmps,
>>>>>>> 3f0e5035
        offset_provider={"I": IDim, "J": JDim},
    )

    if validate:
        assert np.allclose(out[:, :, 0], out_s)


@fendef
def fen_direct_deref(i_size, j_size, out, inp):
    closure(
        cartesian_domain(
            named_range(IDim, 0, i_size),
            named_range(JDim, 0, j_size),
        ),
        deref,
        out,
        [inp],
    )


<<<<<<< HEAD
def test_direct_deref(backend, lift_mode):
    backend, validate = backend
=======
def test_direct_deref(fencil_processor, use_tmps):
    fencil_processor, validate = fencil_processor
>>>>>>> 3f0e5035
    rng = np.random.default_rng()
    inp = rng.uniform(size=(5, 7))
    out = np.copy(inp)

    inp_s = np_as_located_field(IDim, JDim)(inp)
    out_s = np_as_located_field(IDim, JDim)(np.zeros_like(inp))

<<<<<<< HEAD
    fen_direct_deref(
        *out.shape, out_s, inp_s, backend=backend, lift_mode=lift_mode, offset_provider=dict()
=======
    run_processor(
        fen_direct_deref,
        fencil_processor,
        *out.shape,
        out_s,
        inp_s,
        use_tmps=use_tmps,
        offset_provider=dict(),
>>>>>>> 3f0e5035
    )

    if validate:
        assert np.allclose(out, out_s)<|MERGE_RESOLUTION|>--- conflicted
+++ resolved
@@ -30,13 +30,8 @@
     return deref(lift(bar)(baz_inp))
 
 
-<<<<<<< HEAD
-def test_trivial(backend, lift_mode):
-    backend, validate = backend
-=======
-def test_trivial(fencil_processor, use_tmps):
+def test_trivial(fencil_processor, lift_mode):
     fencil_processor, validate = fencil_processor
->>>>>>> 3f0e5035
     rng = np.random.default_rng()
     inp = rng.uniform(size=(5, 7, 9))
     out = np.copy(inp)
@@ -45,20 +40,12 @@
     inp_s = np_as_located_field(IDim, JDim, origin={IDim: 0, JDim: 0})(inp[:, :, 0])
     out_s = np_as_located_field(IDim, JDim)(np.zeros_like(inp[:, :, 0]))
 
-<<<<<<< HEAD
-    baz[domain(named_range(IDim, 0, shape[0]), named_range(JDim, 0, shape[1]))](
-        inp_s,
-        out=out_s,
-        backend=backend,
-        lift_mode=lift_mode,
-=======
     run_processor(
         baz[cartesian_domain(named_range(IDim, 0, shape[0]), named_range(JDim, 0, shape[1]))],
         fencil_processor,
         inp_s,
         out=out_s,
-        use_tmps=use_tmps,
->>>>>>> 3f0e5035
+        lift_mode=lift_mode,
         offset_provider={"I": IDim, "J": JDim},
     )
 
@@ -79,13 +66,8 @@
     )
 
 
-<<<<<<< HEAD
-def test_direct_deref(backend, lift_mode):
-    backend, validate = backend
-=======
-def test_direct_deref(fencil_processor, use_tmps):
+def test_direct_deref(fencil_processor, lift_mode):
     fencil_processor, validate = fencil_processor
->>>>>>> 3f0e5035
     rng = np.random.default_rng()
     inp = rng.uniform(size=(5, 7))
     out = np.copy(inp)
@@ -93,19 +75,14 @@
     inp_s = np_as_located_field(IDim, JDim)(inp)
     out_s = np_as_located_field(IDim, JDim)(np.zeros_like(inp))
 
-<<<<<<< HEAD
-    fen_direct_deref(
-        *out.shape, out_s, inp_s, backend=backend, lift_mode=lift_mode, offset_provider=dict()
-=======
     run_processor(
         fen_direct_deref,
         fencil_processor,
         *out.shape,
         out_s,
         inp_s,
-        use_tmps=use_tmps,
+        lift_mode=lift_mode,
         offset_provider=dict(),
->>>>>>> 3f0e5035
     )
 
     if validate:
