--- conflicted
+++ resolved
@@ -274,15 +274,9 @@
     )
 
 
-<<<<<<< HEAD
 def test_nabla2(fencil_processor, lift_mode):
-=======
-def test_nabla2(fencil_processor, use_tmps):
-    if use_tmps:
-        pytest.xfail("use_tmps currently only supported for cartesian")
-    if fencil_processor == run_gtfn:
-        pytest.xfail("TODO: gtfn bindings don't support unstructured")
->>>>>>> 15d021ac
+    if fencil_processor == run_gtfn:
+        pytest.xfail("TODO: gtfn bindings don't support unstructured")
     fencil_processor, validate = fencil_processor
     setup = nabla_setup()
 
