--- conflicted
+++ resolved
@@ -18,58 +18,20 @@
 from gtc.passes.oir_optimizations.temporaries import TemporariesToScalars
 
 from ...oir_utils import (
-<<<<<<< HEAD
     AssignStmtFactory,
     HorizontalExecutionFactory,
     StencilFactory,
     TemporaryFactory,
-    VerticalLoopFactory,
-=======
-    AssignStmtBuilder,
-    FieldDeclBuilder,
-    HorizontalExecutionBuilder,
-    StencilBuilder,
-    TemporaryBuilder,
-    VerticalLoopBuilder,
-    VerticalLoopSectionBuilder,
->>>>>>> ded510d9
 )
 
 
 def test_temporaries_to_scalars_basic():
-<<<<<<< HEAD
     testee = StencilFactory(
-        vertical_loops=[
-            VerticalLoopFactory(
-                horizontal_executions__0__body=[
-                    AssignStmtFactory(left__name="tmp"),
-                    AssignStmtFactory(right__name="tmp"),
-                ],
-                declarations=[TemporaryFactory(name="tmp")],
-            )
+        vertical_loops__0__sections__0__horizontal_executions__0__body=[
+            AssignStmtFactory(left__name="tmp"),
+            AssignStmtFactory(right__name="tmp"),
         ],
-=======
-    testee = (
-        StencilBuilder()
-        .add_param(FieldDeclBuilder("foo").build())
-        .add_param(FieldDeclBuilder("bar").build())
-        .add_vertical_loop(
-            VerticalLoopBuilder()
-            .add_section(
-                VerticalLoopSectionBuilder()
-                .add_horizontal_execution(
-                    HorizontalExecutionBuilder()
-                    .add_stmt(AssignStmtBuilder("tmp", "foo").build())
-                    .add_stmt(AssignStmtBuilder("bar", "tmp").build())
-                    .build()
-                )
-                .build()
-            )
-            .build()
-        )
-        .add_declaration(TemporaryBuilder(name="tmp").build())
-        .build()
->>>>>>> ded510d9
+        declarations=[TemporaryFactory(name="tmp")],
     )
     transformed = TemporariesToScalars().visit(testee)
     hexec = transformed.vertical_loops[0].sections[0].horizontal_executions[0]
@@ -80,50 +42,17 @@
 
 
 def test_temporaries_to_scalars_multiexec():
-<<<<<<< HEAD
     testee = StencilFactory(
-        vertical_loops=[
-            VerticalLoopFactory(
-                horizontal_executions=[
-                    HorizontalExecutionFactory(
-                        body=[
-                            AssignStmtFactory(left__name="tmp"),
-                            AssignStmtFactory(right__name="tmp"),
-                        ]
-                    ),
-                    HorizontalExecutionFactory(body=[AssignStmtFactory(right__name="tmp")]),
-                ],
-                declarations=[TemporaryFactory(name="tmp")],
-            )
-        ]
-=======
-    testee = (
-        StencilBuilder()
-        .add_param(FieldDeclBuilder("foo").build())
-        .add_param(FieldDeclBuilder("bar").build())
-        .add_param(FieldDeclBuilder("baz").build())
-        .add_vertical_loop(
-            VerticalLoopBuilder()
-            .add_section(
-                VerticalLoopSectionBuilder()
-                .add_horizontal_execution(
-                    HorizontalExecutionBuilder()
-                    .add_stmt(AssignStmtBuilder("tmp", "foo").build())
-                    .add_stmt(AssignStmtBuilder("bar", "tmp").build())
-                    .build()
-                )
-                .add_horizontal_execution(
-                    HorizontalExecutionBuilder()
-                    .add_stmt(AssignStmtBuilder("baz", "tmp").build())
-                    .build()
-                )
-                .build()
-            )
-            .build()
-        )
-        .add_declaration(TemporaryBuilder(name="tmp").build())
-        .build()
->>>>>>> ded510d9
+        vertical_loops__0__sections__0__horizontal_executions=[
+            HorizontalExecutionFactory(
+                body=[
+                    AssignStmtFactory(left__name="tmp"),
+                    AssignStmtFactory(right__name="tmp"),
+                ]
+            ),
+            HorizontalExecutionFactory(body=[AssignStmtFactory(right__name="tmp")]),
+        ],
+        declarations=[TemporaryFactory(name="tmp")],
     )
     transformed = TemporariesToScalars().visit(testee)
     assert "tmp" in {d.name for d in transformed.declarations}
