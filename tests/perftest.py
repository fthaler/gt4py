import numpy as np

import gt4py
from gt4py import gtscript
from gt4py import storage as gt_store
from tests.test_integration.test_cpp_regression import get_reference


def run_horizontal_diffusion(niter, domain, backend, dtype, backend_opts={}):
    origins = {"in_field": (2, 2, 0), "out_field": (0, 0, 0), "coeff": (0, 0, 0)}

    import gt4py.gtscript

    Field3D = gt4py.gtscript.Field[dtype]

    def horizontal_diffusion(in_field: Field3D, out_field: Field3D, coeff: Field3D):
        with computation(PARALLEL), interval(...):
            lap_field = 4.0 * in_field[0, 0, 0] - (
                in_field[1, 0, 0] + in_field[-1, 0, 0] + in_field[0, 1, 0] + in_field[0, -1, 0]
            )
            res1 = lap_field[1, 0, 0] - lap_field[0, 0, 0]
            flx_field = 0 if (res1 * (in_field[1, 0, 0] - in_field[0, 0, 0])) > 0 else res1
            res2 = lap_field[0, 1, 0] - lap_field[0, 0, 0]
            fly_field = 0 if (res2 * (in_field[0, 1, 0] - in_field[0, 0, 0])) > 0 else res2
            out_field = in_field[0, 0, 0] - coeff[0, 0, 0] * (
                flx_field[0, 0, 0] - flx_field[-1, 0, 0] + fly_field[0, 0, 0] - fly_field[0, -1, 0]
            )

    validate_shapes = {
        k: tuple(domain[i] + 2 * origins[k][i] for i in range(3)) for k in origins.keys()
    }
    arg_fields_reference = get_reference(
        "horizontal_diffusion",
        gt4py.backend.from_name("numpy"),
        domain=domain,
        origins=origins,
        shapes=validate_shapes,
        dtype=dtype,
    )
    arg_fields_test = get_reference(
        "horizontal_diffusion",
        gt4py.backend.from_name(backend),
        domain=domain,
        origins=origins,
        shapes=validate_shapes,
        dtype=dtype,
    )
    arg_fields_reference = {
        k: v for k, v in arg_fields_reference.items() if not k.endswith("_reference")
    }
    arg_fields_test = {k: v for k, v in arg_fields_test.items() if not k.endswith("_reference")}

    specialize_symbols = dict()
    for k in arg_fields_test.keys():
        if hasattr(arg_fields_reference[k], "host_to_device"):
            arg_fields_reference[k].host_to_device()
            arg_fields_test[k].host_to_device()
        for var, stride in zip("IJK", arg_fields_test[k].strides):
            specialize_symbols[f"_{k}_{var}_stride"] = stride // arg_fields_test[k].itemsize

    reference_module = gtscript.stencil(
        backend="numpy", definition=horizontal_diffusion, enforce_dtype=dtype
    )
    backend_opts["specialize_sdfg_vars"] = specialize_symbols
    test_module = gtscript.stencil(
        backend=backend, definition=horizontal_diffusion, enforce_dtype=dtype, **backend_opts,
    )

    reference_module.run(**arg_fields_reference, _domain_=domain, _origin_=origins, exec_info=None)
    for k, val in arg_fields_test.items():
        print(k, val.strides)
    test_module.run(**arg_fields_test, _domain_=domain, _origin_=origins, exec_info=None)
    for k in arg_fields_reference.keys():
        arg_fields_reference[k].device_to_host(force=True)
        arg_fields_test[k].device_to_host(force=True)
        if not np.allclose(
            arg_fields_test[k].view(np.ndarray), arg_fields_reference[k].view(np.ndarray)
        ):
            raise RuntimeError(
                "Large error in field {k}. (||err||=={err}, max_atol={atol}, max_rtol={rtol})".format(
                    k=k,
                    err=np.linalg.norm(
                        arg_fields_test[k].view(np.ndarray)
                        - arg_fields_reference[k].view(np.ndarray)
                    ),
                    atol=np.max(
                        np.abs(
                            arg_fields_test[k].view(np.ndarray)
                            - arg_fields_reference[k].view(np.ndarray)
                        )
                    ),
                    rtol=np.max(
                        np.abs(
                            arg_fields_test[k].view(np.ndarray)
                            - arg_fields_reference[k].view(np.ndarray)
                        )
                        / np.abs(arg_fields_reference[k].view(np.ndarray))
                    ),
                )
            )
    del arg_fields_reference
    del arg_fields_test

    perftest_shapes = {
        k: tuple(domain[i] + 2 * origins[k][i] for i in range(3)) for k in origins.keys()
    }
    arg_fields_test = {
        name: np.random.randn(*shape).astype(dtype) for name, shape in perftest_shapes.items()
    }
    for k, field in arg_fields_test.items():
        arg_fields_test[k] = gt_store.from_array(
            field,
            dtype=dtype,
            default_origin=origins[k],
            shape=perftest_shapes[k],
            backend=backend,
        )
    for k in arg_fields_test.keys():
        arg_fields_test[k].host_to_device()

    exec_infos = []
    for i in range(niter):
        exec_info = {}
        test_module.run(**arg_fields_test, _domain_=domain, _origin_=origins, exec_info=exec_info)
        exec_infos.append(exec_info)

    return exec_infos


def run_vertical_advection(
    niter, domain, backend, dtype, backend_opts={},
):
    origins = {
        "utens_stage": (0, 0, 0),
        "u_stage": (0, 0, 0),
        "wcon": (0, 0, 0),
        "u_pos": (0, 0, 0),
        "utens": (0, 0, 0),
    }

    import gt4py.gtscript

    Field3D = gt4py.gtscript.Field[dtype]

    def vertical_advection_dycore(
        utens_stage: Field3D,
        u_stage: Field3D,
        wcon: Field3D,
        u_pos: Field3D,
        utens: Field3D,
        *,
        dtr_stage: dtype,
    ):
        from __externals__ import BET_M, BET_P

        with computation(FORWARD):
            with interval(0, 1):
                gcv = 0.25 * (wcon[1, 0, 1] + wcon[0, 0, 1])
                cs = gcv * BET_M

                ccol = gcv * BET_P
                bcol = dtr_stage - ccol[0, 0, 0]

                # update the d column
                correction_term = -cs * (u_stage[0, 0, 1] - u_stage[0, 0, 0])
                dcol = (
                    dtr_stage * u_pos[0, 0, 0]
                    + utens[0, 0, 0]
                    + utens_stage[0, 0, 0]
                    + correction_term
                )

                # Thomas forward
                divided = 1.0 / bcol[0, 0, 0]
                ccol = ccol[0, 0, 0] * divided
                dcol = dcol[0, 0, 0] * divided

            with interval(1, -1):
                gav = -0.25 * (wcon[1, 0, 0] + wcon[0, 0, 0])
                gcv = 0.25 * (wcon[1, 0, 1] + wcon[0, 0, 1])

                as_ = gav * BET_M
                cs = gcv * BET_M

                acol = gav * BET_P
                ccol = gcv * BET_P
                bcol = dtr_stage - acol[0, 0, 0] - ccol[0, 0, 0]

                # update the d column
                correction_term = -as_ * (u_stage[0, 0, -1] - u_stage[0, 0, 0]) - cs * (
                    u_stage[0, 0, 1] - u_stage[0, 0, 0]
                )
                dcol = (
                    dtr_stage * u_pos[0, 0, 0]
                    + utens[0, 0, 0]
                    + utens_stage[0, 0, 0]
                    + correction_term
                )

                # Thomas forward
                divided = 1.0 / (bcol[0, 0, 0] - ccol[0, 0, -1] * acol[0, 0, 0])
                ccol = ccol[0, 0, 0] * divided
                dcol = (dcol[0, 0, 0] - (dcol[0, 0, -1]) * acol[0, 0, 0]) * divided

            with interval(-1, None):
                gav = -0.25 * (wcon[1, 0, 0] + wcon[0, 0, 0])
                as_ = gav * BET_M
                acol = gav * BET_P
                bcol = dtr_stage - acol[0, 0, 0]

                # update the d column
                correction_term = -as_ * (u_stage[0, 0, -1] - u_stage[0, 0, 0])
                dcol = (
                    dtr_stage * u_pos[0, 0, 0]
                    + utens[0, 0, 0]
                    + utens_stage[0, 0, 0]
                    + correction_term
                )

                # Thomas forward
                divided = 1.0 / (bcol[0, 0, 0] - ccol[0, 0, -1] * acol[0, 0, 0])
                dcol = (dcol[0, 0, 0] - (dcol[0, 0, -1]) * acol[0, 0, 0]) * divided

        with computation(BACKWARD):
            with interval(-1, None):
                datacol = dcol[0, 0, 0]
                data_col = datacol
                utens_stage = dtr_stage * (datacol - u_pos[0, 0, 0])

            with interval(0, -1):
                datacol = dcol[0, 0, 0] - ccol[0, 0, 0] * data_col[0, 0, 1]
                data_col = datacol
                utens_stage = dtr_stage * (datacol - u_pos[0, 0, 0])

    validate_shapes = {
        k: tuple(domain[i] + 2 * origins[k][i] for i in range(3)) for k in origins.keys()
    }
    validate_shapes["wcon"] = tuple(
        s + 1 if i == 0 else s for i, s in enumerate(validate_shapes["wcon"])
    )
    arg_fields_reference = get_reference(
        "vertical_advection_dycore",
        gt4py.backend.from_name("numpy"),
        domain=domain,
        origins=origins,
        shapes=validate_shapes,
        dtype=dtype,
    )
    arg_fields_test = get_reference(
        "vertical_advection_dycore",
        gt4py.backend.from_name(backend),
        domain=domain,
        origins=origins,
        shapes=validate_shapes,
        dtype=dtype,
    )
    arg_fields_reference = {
        k: v for k, v in arg_fields_reference.items() if not k.endswith("_reference")
    }
    arg_fields_test = {k: v for k, v in arg_fields_test.items() if not k.endswith("_reference")}

    specialize_symbols = dict()
    for k in arg_fields_test.keys():
        if hasattr(arg_fields_reference[k], "host_to_device"):
            arg_fields_reference[k].host_to_device()
            arg_fields_test[k].host_to_device()
        for var, stride in zip("IJK", arg_fields_test[k].strides):
            specialize_symbols[f"_{k}_{var}_stride"] = stride // arg_fields_test[k].itemsize
    reference_module = gtscript.stencil(
        backend="numpy",
        definition=vertical_advection_dycore,
        externals={"BET_M": 0.5, "BET_P": 0.5},
        enforce_dtype=dtype,
    )
    backend_opts["specialize_sdfg_vars"] = specialize_symbols
    test_module = gtscript.stencil(
        backend=backend,
        definition=vertical_advection_dycore,
        externals={"BET_M": 0.5, "BET_P": 0.5},
        enforce_dtype=dtype,
        **backend_opts,
    )

    reference_module.run(**arg_fields_reference, _domain_=domain, _origin_=origins, exec_info=None)
    for k, val in arg_fields_test.items():
        print(k, val.strides)
    test_module.run(**arg_fields_test, _domain_=domain, _origin_=origins, exec_info=None)
    for k in arg_fields_reference.keys():
        if not np.isscalar(arg_fields_test[k]):
            arg_fields_reference[k].device_to_host(force=True)
            arg_fields_test[k].device_to_host(force=True)
            if not np.allclose(
                arg_fields_test[k].view(np.ndarray), arg_fields_reference[k].view(np.ndarray)
            ):
                raise RuntimeError(
                    "Large error in field {k}. (||err||=={err}, max_atol={atol}, max_rtol={rtol})".format(
                        k=k,
                        err=np.linalg.norm(
                            arg_fields_test[k].view(np.ndarray)
                            - arg_fields_reference[k].view(np.ndarray)
                        ),
                        atol=np.max(
                            np.abs(
                                arg_fields_test[k].view(np.ndarray)
                                - arg_fields_reference[k].view(np.ndarray)
                            )
                        ),
                        rtol=np.max(
                            np.abs(
                                arg_fields_test[k].view(np.ndarray)
                                - arg_fields_reference[k].view(np.ndarray)
                            )
                            / np.abs(arg_fields_reference[k].view(np.ndarray))
                        ),
                    )
                )
    del arg_fields_reference
    del arg_fields_test

    perftest_shapes = {
        k: tuple(domain[i] + 2 * origins[k][i] for i in range(3)) for k in origins.keys()
    }
    perftest_shapes["wcon"] = tuple(
        d + 1 if i == 0 else d for i, d in enumerate(perftest_shapes["wcon"])
    )
    arg_fields_test = {
        name: np.random.randn(*shape).astype(dtype) for name, shape in perftest_shapes.items()
    }
    for k, field in arg_fields_test.items():
        arg_fields_test[k] = gt_store.from_array(
            field,
            dtype=dtype,
            default_origin=origins[k],
            shape=perftest_shapes[k],
            backend=backend,
        )
    arg_fields_test["dtr_stage"] = dtype(np.random.randn(1))

    for k in arg_fields_test.keys():
        if hasattr(arg_fields_test[k], "host_to_device"):
            arg_fields_test[k].host_to_device()

    exec_infos = []
    for i in range(niter):
        exec_info = {}
        test_module.run(**arg_fields_test, _domain_=domain, _origin_=origins, exec_info=exec_info)
        exec_infos.append(exec_info)

    return exec_infos


def summary(exec_infos):
    assert exec_infos
    res = dict(run_time=0.0)
    if "start_run_cpp_time" in exec_infos[0]:
        res["cpp_time"] = 0.0
        res["cpp_time_inner"] = 0.0
    if "pyext_program_start_time" in exec_infos[0]:
        res["pyext_time"] = 0
    for info in exec_infos:
        if "pyext_time" in res:
            res["pyext_time"] += info["pyext_program_end_time"] - info["pyext_program_start_time"]
        res["run_time"] += info["run_end_time"] - info["run_start_time"]
        if "cpp_time" in res:
            res["cpp_time"] += info["end_run_cpp_time"] - info["start_run_cpp_time"]
            res["cpp_time_inner"] += (
                info["end_run_cpp_time_inner"] - info["start_run_cpp_time_inner"]
            )
    return res


from gt4py.backend.dace.base_backend import SDFGInjector


class SpecializingInjector(SDFGInjector):
    def __init__(self, sdfg, domain):
        super().__init__(sdfg)
        self.domain = domain

    def transform_optimize(self, sdfg):
        import copy
        import dace

        res: dace.SDFG = copy.deepcopy(self.sdfg)

        strides = [None] * 3
        layout = gt4py.backend.from_name("adhoc").storage_info["layout_map"]((True, True, True))
        print(layout)
        stride = 1
        domain = [dace.symbolic.symbol(d) for d in "IJK"]
        for i in reversed(np.argsort(layout)):
            strides[i] = stride
            stride = stride * domain[i]

        for var, d in zip("IJK", strides):
            res.replace(f"_ccol_{var}_stride", str(d))
            res.replace(f"_dcol_{var}_stride", str(d))
            res.replace(f"_data_col_{var}_stride", str(d))

        if len(res.signature_arglist()) != len(sdfg.signature_arglist()):
            raise ValueError(
                "SDFG to inject does not have matching signature length. ({here} != {raw})".format(
                    here=len(res.signature_arglist()), raw=len(sdfg.signature_arglist())
                )
            )
        if not all(
            here == res for here, res in zip(res.signature_arglist(), sdfg.signature_arglist())
        ):
            l = list(
                (here, res)
                for here, res in zip(res.signature_arglist(), sdfg.signature_arglist())
                if here != res
            )
            raise ValueError(
                "SDFG to inject does not have matching signature. ({here} != {raw})".format(
                    here=l[0][0], raw=l[0][1]
                )
            )
        res.specialize({var: d for var, d in zip("IJK", self.domain)})
        dace.Config.set("compiler", "cuda", "default_block_size", value="128, 1, 1")
        return res


from gt4py.backend.dace.gpu_backend import GPUDaceOptimizer
from gt4py.backend.dace.cpu_backend import X86DaceOptimizer


class SpecializingCPUDaceOptimizer(X86DaceOptimizer):
    def __init__(self, domain):
        self.domain = domain

    def transform_optimize(self, sdfg):
        import dace

        res: dace.SDFG = super().transform_optimize(sdfg)

        res.specialize({var: d for var, d in zip("IJK", self.domain)})
        return res


class SpecializingGPUDaceOptimizer(GPUDaceOptimizer):
    def __init__(self, domain):
        self.domain = domain

    def transform_optimize(self, sdfg):
        import dace

        res: dace.SDFG = super().transform_optimize(sdfg)

        res.specialize({var: d for var, d in zip("IJK", self.domain)})
        return res


if __name__ == "__main__":
    niter = 10
<<<<<<< HEAD
    domain = (128, 128, 80)
    data_layout = (0, 2, 1)
    alignment = 32
    function = "vertical_advection"
    # function = "horizontal_diffusion"
    backend = "adhoc_gpu"
    # backend = "adhoc_cpu"

=======
    # domain = (128, 128, 80)
    domain = (3, 3, 10)

    data_layout = (1, 2, 0)
    block_size = (64, 2, 1)
    block_size_str = ",".join(map(str, block_size))

    function = "vertical_advection"
    # function = "horizontal_diffusion"
>>>>>>> 7d7246bf
    dtype = np.float32

    import sys

    if len(sys.argv) > 1:
        path = sys.argv[1]
    else:
        path = None
    from gt4py.backend.dace.cpu_backend import X86DaceOptimizer

    from gt4py.backend import register as register_backend
    from gt4py.backend.dace.cpu_backend import CPUDaceBackend
    from gt4py.backend.dace.gpu_backend import GPUDaceBackend

    @register_backend
    class CPUAdHocBackend(CPUDaceBackend):
        name = "adhoc_cpu"
        storage_info = {
            "alignment": alignment,  # will not affect temporaries currently
            "device": "cpu",  # change me
            "layout_map": lambda m: data_layout,
            "is_compatible_layout": lambda m: True,
            "is_compatible_type": lambda m: True,
        }
        DEFAULT_OPTIMIZER = SpecializingCPUDaceOptimizer(domain)

    @register_backend
    class GPUAdHocBackend(GPUDaceBackend):
        name = "adhoc_gpu"
        storage_info = {
            "alignment": alignment,  # will not affect temporaries currently
            "device": "gpu",  # change me
            "layout_map": lambda m: data_layout,
            "is_compatible_layout": lambda m: True,
            "is_compatible_type": lambda m: True,
        }
        DEFAULT_OPTIMIZER = SpecializingGPUDaceOptimizer(domain)

    print(f"start {backend}")
    backend_opts = dict(rebuild=True, save_intermediate=True)
    backend_opts['gpu_block_size'] = block_size_str
    exec_infos = globals()[f"run_{function}"](
        niter=niter, domain=domain, backend=backend, dtype=dtype, backend_opts=backend_opts,
    )

    print("times:")
    for k, v in summary(exec_infos).items():
        print("\t{}: {}us per call".format(k, int(v * 1e6 / niter)))<|MERGE_RESOLUTION|>--- conflicted
+++ resolved
@@ -453,26 +453,15 @@
 
 if __name__ == "__main__":
     niter = 10
-<<<<<<< HEAD
     domain = (128, 128, 80)
-    data_layout = (0, 2, 1)
+    data_layout = (2, 1, 0)
     alignment = 32
+    block_size = (64, 2, 1)
     function = "vertical_advection"
     # function = "horizontal_diffusion"
     backend = "adhoc_gpu"
     # backend = "adhoc_cpu"
 
-=======
-    # domain = (128, 128, 80)
-    domain = (3, 3, 10)
-
-    data_layout = (1, 2, 0)
-    block_size = (64, 2, 1)
-    block_size_str = ",".join(map(str, block_size))
-
-    function = "vertical_advection"
-    # function = "horizontal_diffusion"
->>>>>>> 7d7246bf
     dtype = np.float32
 
     import sys
@@ -512,8 +501,9 @@
         DEFAULT_OPTIMIZER = SpecializingGPUDaceOptimizer(domain)
 
     print(f"start {backend}")
+    block_size_str = ",".join(map(str, block_size))
     backend_opts = dict(rebuild=True, save_intermediate=True)
-    backend_opts['gpu_block_size'] = block_size_str
+    backend_opts["gpu_block_size"] = block_size_str
     exec_infos = globals()[f"run_{function}"](
         niter=niter, domain=domain, backend=backend, dtype=dtype, backend_opts=backend_opts,
     )
