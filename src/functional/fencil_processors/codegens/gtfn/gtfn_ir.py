--- conflicted
+++ resolved
@@ -14,11 +14,7 @@
 
 from __future__ import annotations
 
-<<<<<<< HEAD
-from typing import ClassVar, Union
-=======
-from typing import ClassVar, List, Optional, Union
->>>>>>> b3514f8e
+from typing import ClassVar, Optional, Union
 
 import eve
 from eve import Coerced, SymbolName, SymbolRef
