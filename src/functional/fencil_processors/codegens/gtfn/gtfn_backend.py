# GT4Py Project - GridTools Framework
#
# Copyright (c) 2014-2022, ETH Zurich
# All rights reserved.
#
# This file is part of the GT4Py project and the GridTools framework.
# GT4Py is free software: you can redistribute it and/or modify it under
# the terms of the GNU General Public License as published by the
# Free Software Foundation, either version 3 of the License, or any later
# version. See the LICENSE.txt file at the top-level directory of this
# distribution for a copy of the license or check <https://www.gnu.org/licenses/>.
#
# SPDX-License-Identifier: GPL-3.0-or-later


from typing import Any

import functional.iterator.ir as itir
from eve import codegen
<<<<<<< HEAD
from functional import common
=======
from eve.utils import UIDs
>>>>>>> 049b8118
from functional.fencil_processors.codegens.gtfn.codegen import GTFNCodegen
from functional.fencil_processors.codegens.gtfn.itir_to_gtfn_ir import GTFN_lowering
from functional.iterator.transforms.eta_reduction import EtaReduction
from functional.iterator.transforms.pass_manager import apply_common_transforms


<<<<<<< HEAD
def generate(program: itir.FencilDefinition, *, grid_type: str, **kwargs: Any) -> str:
=======
def extract_fundefs_from_closures(program: itir.FencilDefinition) -> itir.FencilDefinition:
    # TODO this would not work if the SymRef is a ref to a builtin, e.g. `deref`.
    # We should adapt this filter and add support for extracting builtins in `extract_function`,
    # which requires type information for the builtins.
    inlined_stencils = (
        program.pre_walk_values()
        .if_isinstance(itir.StencilClosure)
        .getattr("stencil")
        .if_not_isinstance(itir.SymRef)
        .to_list()
    )

    extracted = [
        extract_function(stencil, f"{program.id}_stencil_{UIDs.sequential_id()}")
        for stencil in inlined_stencils
    ]

    program = add_fundefs(program, [fundef for _, fundef in extracted])
    program = cast(
        itir.FencilDefinition,
        replace_nodes(
            program, {id(stencil): ref for stencil, (ref, _) in zip(inlined_stencils, extracted)}
        ),
    )
    return program


def generate(program: itir.FencilDefinition, **kwargs: Any) -> str:
>>>>>>> 049b8118
    transformed = program
    offset_provider = kwargs.get("offset_provider")
    transformed = apply_common_transforms(
        program,
        lift_mode=kwargs.get("lift_mode"),
        offset_provider=offset_provider,
        unroll_reduce=True,
    )
<<<<<<< HEAD
    transformed = EtaReduction().visit(transformed)
    gtfn_ir = GTFN_lowering().visit(
        transformed,
        grid_type=grid_type,
        offset_provider=offset_provider,
        column_axis=kwargs.get("column_axis"),
    )
    generated_code = GTFNCodegen.apply(gtfn_ir, **kwargs)
    return codegen.format_source("cpp", generated_code, style="LLVM")


def guess_grid_type(**kwargs):
    assert "offset_provider" in kwargs
    return (
        "unstructured"
        if any(isinstance(o, common.Connectivity) for o in kwargs["offset_provider"])
        else "cartesian"
    )
=======
    transformed = extract_fundefs_from_closures(transformed)
    gtfn_ir = GTFN_lowering().visit(transformed, offset_provider=offset_provider)
    generated_code = GTFNCodegen.apply(gtfn_ir, **kwargs)
    return codegen.format_source("cpp", generated_code, style="LLVM")
>>>>>>> 049b8118
<|MERGE_RESOLUTION|>--- conflicted
+++ resolved
@@ -17,49 +17,13 @@
 
 import functional.iterator.ir as itir
 from eve import codegen
-<<<<<<< HEAD
-from functional import common
-=======
-from eve.utils import UIDs
->>>>>>> 049b8118
 from functional.fencil_processors.codegens.gtfn.codegen import GTFNCodegen
 from functional.fencil_processors.codegens.gtfn.itir_to_gtfn_ir import GTFN_lowering
 from functional.iterator.transforms.eta_reduction import EtaReduction
 from functional.iterator.transforms.pass_manager import apply_common_transforms
 
 
-<<<<<<< HEAD
-def generate(program: itir.FencilDefinition, *, grid_type: str, **kwargs: Any) -> str:
-=======
-def extract_fundefs_from_closures(program: itir.FencilDefinition) -> itir.FencilDefinition:
-    # TODO this would not work if the SymRef is a ref to a builtin, e.g. `deref`.
-    # We should adapt this filter and add support for extracting builtins in `extract_function`,
-    # which requires type information for the builtins.
-    inlined_stencils = (
-        program.pre_walk_values()
-        .if_isinstance(itir.StencilClosure)
-        .getattr("stencil")
-        .if_not_isinstance(itir.SymRef)
-        .to_list()
-    )
-
-    extracted = [
-        extract_function(stencil, f"{program.id}_stencil_{UIDs.sequential_id()}")
-        for stencil in inlined_stencils
-    ]
-
-    program = add_fundefs(program, [fundef for _, fundef in extracted])
-    program = cast(
-        itir.FencilDefinition,
-        replace_nodes(
-            program, {id(stencil): ref for stencil, (ref, _) in zip(inlined_stencils, extracted)}
-        ),
-    )
-    return program
-
-
 def generate(program: itir.FencilDefinition, **kwargs: Any) -> str:
->>>>>>> 049b8118
     transformed = program
     offset_provider = kwargs.get("offset_provider")
     transformed = apply_common_transforms(
@@ -68,28 +32,11 @@
         offset_provider=offset_provider,
         unroll_reduce=True,
     )
-<<<<<<< HEAD
     transformed = EtaReduction().visit(transformed)
     gtfn_ir = GTFN_lowering().visit(
         transformed,
-        grid_type=grid_type,
         offset_provider=offset_provider,
         column_axis=kwargs.get("column_axis"),
     )
     generated_code = GTFNCodegen.apply(gtfn_ir, **kwargs)
-    return codegen.format_source("cpp", generated_code, style="LLVM")
-
-
-def guess_grid_type(**kwargs):
-    assert "offset_provider" in kwargs
-    return (
-        "unstructured"
-        if any(isinstance(o, common.Connectivity) for o in kwargs["offset_provider"])
-        else "cartesian"
-    )
-=======
-    transformed = extract_fundefs_from_closures(transformed)
-    gtfn_ir = GTFN_lowering().visit(transformed, offset_provider=offset_provider)
-    generated_code = GTFNCodegen.apply(gtfn_ir, **kwargs)
-    return codegen.format_source("cpp", generated_code, style="LLVM")
->>>>>>> 049b8118
+    return codegen.format_source("cpp", generated_code, style="LLVM")