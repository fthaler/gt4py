from typing import Any

import functional.iterator.ir as itir
from eve import codegen
from functional.fencil_processors.gtfn.codegen import GTFNCodegen
from functional.fencil_processors.gtfn.itir_to_gtfn_ir import GTFN_lowering
from functional.iterator.embedded import NeighborTableOffsetProvider
from functional.iterator.processor_interface import fencil_formatter
from functional.iterator.transforms.eta_reduction import EtaReduction
from functional.iterator.transforms.pass_manager import apply_common_transforms


def generate(program: itir.FencilDefinition, *, grid_type: str, **kwargs: Any) -> str:
    transformed = program
    offset_provider = kwargs.get("offset_provider", None)
    transformed = apply_common_transforms(
        program,
<<<<<<< HEAD
        lift_mode=kwargs.get("lift_mode"),
        offset_provider=kwargs.get("offset_provider", None),
        unroll_reduce=True,
    )
    transformed = EtaReduction().visit(transformed)
    gtfn_ir = GTFN_lowering().visit(transformed, grid_type=grid_type)
=======
        use_tmps=kwargs.get("use_tmps", False),
        offset_provider=offset_provider,
        unroll_reduce=True,
    )
    transformed = extract_fundefs_from_closures(transformed)
    gtfn_ir = GTFN_lowering().visit(
        transformed, grid_type=grid_type, offset_provider=offset_provider
    )
>>>>>>> 4290f211
    generated_code = GTFNCodegen.apply(gtfn_ir, **kwargs)
    return codegen.format_source("cpp", generated_code, style="LLVM")


def _guess_grid_type(**kwargs):
    assert "offset_provider" in kwargs
    return (
        "unstructured"
        if any(isinstance(o, NeighborTableOffsetProvider) for o in kwargs["offset_provider"])
        else "cartesian"
    )


@fencil_formatter
def format_sourcecode(fencil: itir.FencilDefinition, *arg, **kwargs) -> str:
    return generate(fencil, grid_type=_guess_grid_type(**kwargs), **kwargs)<|MERGE_RESOLUTION|>--- conflicted
+++ resolved
@@ -12,26 +12,17 @@
 
 def generate(program: itir.FencilDefinition, *, grid_type: str, **kwargs: Any) -> str:
     transformed = program
-    offset_provider = kwargs.get("offset_provider", None)
+    offset_provider = kwargs.get("offset_provider")
     transformed = apply_common_transforms(
         program,
-<<<<<<< HEAD
         lift_mode=kwargs.get("lift_mode"),
-        offset_provider=kwargs.get("offset_provider", None),
+        offset_provider=offset_provider,
         unroll_reduce=True,
     )
     transformed = EtaReduction().visit(transformed)
-    gtfn_ir = GTFN_lowering().visit(transformed, grid_type=grid_type)
-=======
-        use_tmps=kwargs.get("use_tmps", False),
-        offset_provider=offset_provider,
-        unroll_reduce=True,
-    )
-    transformed = extract_fundefs_from_closures(transformed)
     gtfn_ir = GTFN_lowering().visit(
         transformed, grid_type=grid_type, offset_provider=offset_provider
     )
->>>>>>> 4290f211
     generated_code = GTFNCodegen.apply(gtfn_ir, **kwargs)
     return codegen.format_source("cpp", generated_code, style="LLVM")
 
