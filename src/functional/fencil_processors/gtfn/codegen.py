--- conflicted
+++ resolved
@@ -79,7 +79,7 @@
 
     Scan = as_fmt("assign({output}, {function}(), {init}, {', '.join(inputs)})")
     ScanExecution = as_fmt(
-        "{backend}.vertical_executor()().{'.'.join('arg(' + a + ')' for a in args)}.{'.'.join(scans)}.execute();"
+        "{backend}.vertical_executor(generated::KDim_t())().{'.'.join('arg(' + a + ')' for a in args)}.{'.'.join(scans)}.execute();"
     )
 
     ScanPassDefinition = as_mako(
@@ -117,7 +117,7 @@
         )
 
     TemporaryAllocation = as_fmt(
-        "auto {id} = allocate_global_tmp<{dtype}>(_tmp_alloc, dom.sizes());"
+        "auto {id} = allocate_global_tmp<{dtype}>(_tmp_alloc, {domain}.sizes());"
     )
 
     FencilDefinition = as_mako(
@@ -133,17 +133,12 @@
     ${''.join('constexpr inline ' + o + '_t ' + o + '{};' for o in offset_declarations)}
     ${''.join(function_definitions)}
 
-<<<<<<< HEAD
-    inline auto ${id} = [](auto backend, ${','.join('auto&& ' + p for p in params)}){
-        auto _tmp_alloc = tmp_allocator(backend);
-        ${'\\n'.join(temporaries)}
-        ${'\\n'.join(executions)}
-=======
     inline auto ${id} = [](auto connectivities__){
         return [connectivities__](auto backend, ${','.join('auto&& ' + p for p in params)}){
+            auto _tmp_alloc = tmp_allocator(backend);
+            ${'\\n'.join(temporaries)}
             ${'\\n'.join(executions)}
         };
->>>>>>> 4290f211
     };
     }
     """
