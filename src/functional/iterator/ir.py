--- conflicted
+++ resolved
@@ -107,36 +107,4 @@
 
     builtin_functions = [Sym(id=name) for name in BUILTINS]
 
-<<<<<<< HEAD
-BUILTINS = {
-    "domain",
-    "named_range",
-    "lift",
-    "make_tuple",
-    "tuple_get",
-    "reduce",
-    "deref",
-    "shift",
-    "scan",
-    "plus",
-    "minus",
-    "multiplies",
-    "divides",
-    "eq",
-    "less",
-    "greater",
-    "if_",
-    "not_",
-    "and_",
-    "or_",
-}
-
-
-class Program(Node, SymbolTableTrait):
-    function_definitions: List[FunctionDefinition]
-    fencil_definitions: List[FencilDefinition]
-
-    builtin_functions = [Sym(id=name) for name in BUILTINS]
-=======
->>>>>>> 8a3b08b3
     _validate_symbol_refs = validate_symbol_refs()