# GT4Py New Semantic Model - GridTools Framework
#
# Copyright (c) 2014-2021, ETH Zurich All rights reserved.
#
# This file is part of the GT4Py project and the GridTools framework.  GT4Py
# New Semantic Model is free software: you can redistribute it and/or modify it
# under the terms of the GNU General Public License as published by the Free
# Software Foundation, either version 3 of the License, or any later version.
# See the LICENSE.txt file at the top-level directory of this distribution for
# a copy of the license or check <https://www.gnu.org/licenses/>.
#
# SPDX-License-Identifier: GPL-3.0-or-later


try:
    from atlas4py import IrregularConnectivity
except ImportError:
    IrregularConnectivity = None


class AtlasTable:
    def __init__(self, atlas_connectivity) -> None:
        self.atlas_connectivity = atlas_connectivity

    def __getitem__(self, indices):
        primary_index, neigh_index = indices
        if isinstance(self.atlas_connectivity, IrregularConnectivity):
            if neigh_index < self.atlas_connectivity.cols(primary_index):
                return self.atlas_connectivity[primary_index, neigh_index]
            else:
                return None
        else:
            if neigh_index < 2:
                return self.atlas_connectivity[primary_index, neigh_index]
            else:
                raise AssertionError()

    @property
    def shape(self):
<<<<<<< HEAD
        return (self.atlas_connectivity.rows, self.atlas_connectivity.maxcols)
=======
        return (self.atlas_connectivity.rows, self.atlas_connectivity.maxcols)

    def max(self):  # noqa: A003
        maximum = -1
        for i in range(self.shape[0]):
            for j in range(self.shape[1]):
                v = self[i, j]
                if v is not None:
                    maximum = max(maximum, v)
        return maximum
>>>>>>> 528ea7e2
<|MERGE_RESOLUTION|>--- conflicted
+++ resolved
@@ -37,9 +37,6 @@
 
     @property
     def shape(self):
-<<<<<<< HEAD
-        return (self.atlas_connectivity.rows, self.atlas_connectivity.maxcols)
-=======
         return (self.atlas_connectivity.rows, self.atlas_connectivity.maxcols)
 
     def max(self):  # noqa: A003
@@ -49,5 +46,4 @@
                 v = self[i, j]
                 if v is not None:
                     maximum = max(maximum, v)
-        return maximum
->>>>>>> 528ea7e2
+        return maximum