--- conflicted
+++ resolved
@@ -40,8 +40,7 @@
 
     @property
     def shape(self):
-<<<<<<< HEAD
-        return self.atlas_connectivity.rows, self.atlas_connectivity.maxcols
+        return (self.atlas_connectivity.rows, self.atlas_connectivity.maxcols)
 
     @property
     def dtype(self):
@@ -55,7 +54,4 @@
             for j in range(self.shape[1]):
                 value = self[i, j]
                 res[i, j] = -1 if value is None else value
-        return res
-=======
-        return (self.atlas_connectivity.rows, self.atlas_connectivity.maxcols)
->>>>>>> 405082f4
+        return res