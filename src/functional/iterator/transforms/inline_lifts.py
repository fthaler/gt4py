from collections.abc import Callable
from typing import Optional

from eve import NodeTranslator
from functional.iterator import ir


class InlineLifts(NodeTranslator):
<<<<<<< HEAD
    def __init__(self, predicate: Optional[Callable[[int], bool]] = None) -> None:
        super().__init__()
        if predicate is None:
            self.predicate = lambda x: True
        else:
            self.predicate = predicate

    def visit_FunCall(self, node: ir.FunCall) -> ir.FunCall:
        if isinstance(node.fun, ir.SymRef) and node.fun.id == "deref":
            assert len(node.args) == 1
            if (
                isinstance(node.args[0], ir.FunCall)
                and isinstance(node.args[0].fun, ir.FunCall)
                and node.args[0].fun.fun == ir.SymRef(id="lift")
                and self.predicate(node.args[0].fun)
            ):
=======
    @staticmethod
    def _is_lift(node: ir.Node):
        return (
            isinstance(node, ir.FunCall)
            and isinstance(node.fun, ir.FunCall)
            and node.fun.fun == ir.SymRef(id="lift")
        )

    @staticmethod
    def _is_shift_lift(node: ir.FunCall):
        return (
            isinstance(node, ir.FunCall)
            and isinstance(node.fun, ir.FunCall)
            and node.fun.fun == ir.SymRef(id="shift")
            and isinstance(node.args[0], ir.FunCall)
            and isinstance(node.args[0].fun, ir.FunCall)
            and node.args[0].fun.fun == ir.SymRef(id="lift")
        )

    def visit_FunCall(self, node: ir.FunCall):
        node = self.generic_visit(node)
        if node.fun == ir.SymRef(id="deref"):
            assert len(node.args) == 1
            if self._is_lift(node.args[0]):
>>>>>>> 78dace82
                # deref(lift(f)(args...)) -> f(args...)
                assert len(node.args[0].fun.args) == 1
                f = self.visit(node.args[0].fun.args[0])
                args = self.visit(node.args[0].args)
                return ir.FunCall(fun=f, args=args)
<<<<<<< HEAD
            elif (
                isinstance(node.args[0], ir.FunCall)
                and isinstance(node.args[0].fun, ir.FunCall)
                and node.args[0].fun.fun == ir.SymRef(id="shift")
                and isinstance(node.args[0].args[0], ir.FunCall)
                and isinstance(node.args[0].args[0].fun, ir.FunCall)
                and node.args[0].args[0].fun.fun == ir.SymRef(id="lift")
                and self.predicate(node.args[0].args[0].fun)
            ):
                # deref(shift(...)(lift(f)(args...)) -> f(shift(...)(args)...)
                f = self.visit(node.args[0].args[0].fun.args[0])
                shift = self.visit(node.args[0].fun)
                args = self.visit(node.args[0].args[0].args)
                return ir.FunCall(fun=f, args=[ir.FunCall(fun=shift, args=[arg]) for arg in args])
        return self.generic_visit(node)
=======
            elif self._is_shift_lift(node.args[0]):
                # deref(shift(...)(lift(f)(args...)) -> f(shift(...)(args)...)
                f = node.args[0].args[0].fun.args[0]
                shift = node.args[0].fun
                args = node.args[0].args[0].args
                res = ir.FunCall(fun=f, args=[ir.FunCall(fun=shift, args=[arg]) for arg in args])
                return res
        if node.fun == ir.SymRef(id="can_deref"):
            # TODO(havogt): this `can_deref` transformation doesn't look into lifted functions, this need to be changed to be 100% compliant
            assert len(node.args) == 1
            if self._is_lift(node.args[0]):
                # can_deref(lift(f)(args...)) -> and(can_deref(arg[0]), and(can_deref(arg[1]), ...))
                assert len(node.args[0].fun.args) == 1
                args = node.args[0].args
                res = ir.FunCall(fun=ir.SymRef(id="can_deref"), args=[args[0]])
                for arg in args[1:]:
                    res = ir.FunCall(
                        fun=ir.SymRef(id="and_"),
                        args=[res, ir.FunCall(fun=ir.SymRef(id="can_deref"), args=[arg])],
                    )
                return res
            elif self._is_shift_lift(node.args[0]):
                # can_deref(shift(...)(lift(f)(args...)) -> and(can_deref(shift(...)(arg[0])), and(can_deref(shift(...)(arg[1])), ...))
                shift = node.args[0].fun
                args = node.args[0].args[0].args
                res = ir.FunCall(
                    fun=ir.SymRef(id="can_deref"),
                    args=[ir.FunCall(fun=shift, args=[args[0]])],
                )
                for arg in args[1:]:
                    res = ir.FunCall(
                        fun=ir.SymRef(id="and_"),
                        args=[
                            res,
                            ir.FunCall(
                                fun=ir.SymRef(id="can_deref"),
                                args=[ir.FunCall(fun=shift, args=[arg])],
                            ),
                        ],
                    )
                return res

        return node
>>>>>>> 78dace82
<|MERGE_RESOLUTION|>--- conflicted
+++ resolved
@@ -6,7 +6,6 @@
 
 
 class InlineLifts(NodeTranslator):
-<<<<<<< HEAD
     def __init__(self, predicate: Optional[Callable[[int], bool]] = None) -> None:
         super().__init__()
         if predicate is None:
@@ -14,16 +13,6 @@
         else:
             self.predicate = predicate
 
-    def visit_FunCall(self, node: ir.FunCall) -> ir.FunCall:
-        if isinstance(node.fun, ir.SymRef) and node.fun.id == "deref":
-            assert len(node.args) == 1
-            if (
-                isinstance(node.args[0], ir.FunCall)
-                and isinstance(node.args[0].fun, ir.FunCall)
-                and node.args[0].fun.fun == ir.SymRef(id="lift")
-                and self.predicate(node.args[0].fun)
-            ):
-=======
     @staticmethod
     def _is_lift(node: ir.Node):
         return (
@@ -44,47 +33,27 @@
         )
 
     def visit_FunCall(self, node: ir.FunCall):
-        node = self.generic_visit(node)
         if node.fun == ir.SymRef(id="deref"):
             assert len(node.args) == 1
-            if self._is_lift(node.args[0]):
->>>>>>> 78dace82
+            if self._is_lift(node.args[0]) and self.predicate(node.args[0].fun):
                 # deref(lift(f)(args...)) -> f(args...)
                 assert len(node.args[0].fun.args) == 1
                 f = self.visit(node.args[0].fun.args[0])
                 args = self.visit(node.args[0].args)
                 return ir.FunCall(fun=f, args=args)
-<<<<<<< HEAD
-            elif (
-                isinstance(node.args[0], ir.FunCall)
-                and isinstance(node.args[0].fun, ir.FunCall)
-                and node.args[0].fun.fun == ir.SymRef(id="shift")
-                and isinstance(node.args[0].args[0], ir.FunCall)
-                and isinstance(node.args[0].args[0].fun, ir.FunCall)
-                and node.args[0].args[0].fun.fun == ir.SymRef(id="lift")
-                and self.predicate(node.args[0].args[0].fun)
-            ):
+            elif self._is_shift_lift(node.args[0]) and self.predicate(node.args[0].args[0].fun):
                 # deref(shift(...)(lift(f)(args...)) -> f(shift(...)(args)...)
                 f = self.visit(node.args[0].args[0].fun.args[0])
                 shift = self.visit(node.args[0].fun)
                 args = self.visit(node.args[0].args[0].args)
                 return ir.FunCall(fun=f, args=[ir.FunCall(fun=shift, args=[arg]) for arg in args])
-        return self.generic_visit(node)
-=======
-            elif self._is_shift_lift(node.args[0]):
-                # deref(shift(...)(lift(f)(args...)) -> f(shift(...)(args)...)
-                f = node.args[0].args[0].fun.args[0]
-                shift = node.args[0].fun
-                args = node.args[0].args[0].args
-                res = ir.FunCall(fun=f, args=[ir.FunCall(fun=shift, args=[arg]) for arg in args])
-                return res
         if node.fun == ir.SymRef(id="can_deref"):
             # TODO(havogt): this `can_deref` transformation doesn't look into lifted functions, this need to be changed to be 100% compliant
             assert len(node.args) == 1
-            if self._is_lift(node.args[0]):
+            if self._is_lift(node.args[0]) and self.predicate(node.args[0].fun):
                 # can_deref(lift(f)(args...)) -> and(can_deref(arg[0]), and(can_deref(arg[1]), ...))
                 assert len(node.args[0].fun.args) == 1
-                args = node.args[0].args
+                args = self.visit(node.args[0].args)
                 res = ir.FunCall(fun=ir.SymRef(id="can_deref"), args=[args[0]])
                 for arg in args[1:]:
                     res = ir.FunCall(
@@ -92,10 +61,10 @@
                         args=[res, ir.FunCall(fun=ir.SymRef(id="can_deref"), args=[arg])],
                     )
                 return res
-            elif self._is_shift_lift(node.args[0]):
+            elif self._is_shift_lift(node.args[0]) and self.predicate(node.args[0].args[0].fun):
                 # can_deref(shift(...)(lift(f)(args...)) -> and(can_deref(shift(...)(arg[0])), and(can_deref(shift(...)(arg[1])), ...))
-                shift = node.args[0].fun
-                args = node.args[0].args[0].args
+                shift = self.visit(node.args[0].fun)
+                args = self.visit(node.args[0].args[0].args)
                 res = ir.FunCall(
                     fun=ir.SymRef(id="can_deref"),
                     args=[ir.FunCall(fun=shift, args=[args[0]])],
@@ -113,5 +82,4 @@
                     )
                 return res
 
-        return node
->>>>>>> 78dace82
+        return self.generic_visit(node)