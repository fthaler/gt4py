--- conflicted
+++ resolved
@@ -1,6 +1,6 @@
 from typing import Any, Optional
 
-from eve import NodeTranslator
+from eve import Coerced, NodeTranslator
 from eve.traits import SymbolTableTrait
 from functional.iterator import ir, type_inference
 from functional.iterator.pretty_printer import PrettyPrinter
@@ -15,7 +15,7 @@
 
 
 class Temporary(ir.Node):
-    id: ir.SymbolName  # noqa: A003
+    id: Coerced[ir.SymbolName]  # noqa: A003
     domain: Optional[ir.Expr] = None
     dtype: Optional[Any] = None
 
@@ -116,7 +116,9 @@
         fencil=ir.FencilDefinition(
             id=node.id,
             function_definitions=node.function_definitions,
-            params=node.params + tmps + [ir.Sym(id="_gtmp_auto_domain")],
+            params=node.params
+            + [ir.Sym(id=tmp.id) for tmp in tmps]
+            + [ir.Sym(id="_gtmp_auto_domain")],
             closures=list(reversed(closures)),
         ),
         params=node.params,
@@ -205,7 +207,6 @@
             )
         else:
             domain = closure.domain
-<<<<<<< HEAD
             shifts = dict()
 
         closures.append(closure)
@@ -223,41 +224,6 @@
             id=node.fencil.id,
             function_definitions=node.fencil.function_definitions,
             params=node.fencil.params[:-1],
-=======
-            while todos:
-                output, call = todos.pop()
-                output_shifts: List[tuple] = shifts.get(output.id, [])
-                assert isinstance(domain, ir.FunCall)
-                domain = self._extend_domain(domain, offset_provider, output_shifts)
-                if output.id in {tmp.id for tmp in tmps}:
-                    assert output.id not in tmp_domains
-                    tmp_domains[output.id] = domain
-                closure = ir.StencilClosure(
-                    domain=domain,
-                    stencil=call.fun,
-                    output=output,
-                    inputs=[handle_arg(arg) for arg in call.args],
-                )
-                local_shifts: Dict[str, List[tuple]] = dict()
-                CollectShifts().visit(closure.stencil, shifts=local_shifts)
-                assert isinstance(closure.stencil, ir.Lambda)
-                input_map: dict[str, str] = {
-                    param.id: arg.id for param, arg in zip(closure.stencil.params, closure.inputs)
-                }
-                for k, v in local_shifts.items():
-                    shifts.setdefault(input_map[k], []).extend(v)
-                closures.append(closure)
-
-        assert {tmp.id for tmp in tmps} == set(tmp_domains.keys())
-        if register_tmp is not None:
-            for tmp, domain in tmp_domains.items():
-                register_tmp(tmp, domain)
-
-        return ir.FencilDefinition(
-            id=node.id,
-            function_definitions=node.function_definitions,
-            params=node.params + tmps,
->>>>>>> df7565f5
             closures=list(reversed(closures)),
         ),
         params=node.params,
@@ -326,7 +292,7 @@
 
 def collect_tmps_info(node: FencilWithTemporaries):
     tmps = {tmp.id for tmp in node.tmps}
-    domains = {
+    domains: dict[str, ir.Expr] = {
         closure.output.id: closure.domain
         for closure in node.fencil.closures
         if closure.output.id in tmps
@@ -348,7 +314,7 @@
     assert isinstance(fencil_type, type_inference.Fencil)
     assert isinstance(fencil_type.params, type_inference.Tuple)
     all_types = []
-    types = dict()
+    types = dict[str, ir.Expr]()
     for param, dtype in zip(node.fencil.params, fencil_type.params.elems):
         assert isinstance(dtype, type_inference.Val)
         all_types.append(convert_type(dtype.dtype))
@@ -370,11 +336,11 @@
     def visit_FencilDefinition(
         self, node: ir.FencilDefinition, *, offset_provider
     ) -> FencilWithTemporaries:
-        node = split_closures(node)
-        node = PruneClosureInputs().visit(node)
-        node = EtaReduction().visit(node)
+        res = split_closures(node)
+        res = PruneClosureInputs().visit(res)
+        res = EtaReduction().visit(res)
         if all(isinstance(o, CartesianAxis) for o in offset_provider.values()):
-            node = update_cartesian_domains(node, offset_provider)
+            res = update_cartesian_domains(res, offset_provider)
         else:
-            node = update_unstructured_domains(node, offset_provider)
-        return collect_tmps_info(node)+            res = update_unstructured_domains(res, offset_provider)
+        return collect_tmps_info(res)