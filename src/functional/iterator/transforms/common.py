--- conflicted
+++ resolved
@@ -1,39 +1,3 @@
-<<<<<<< HEAD
-import enum
-
-from functional.iterator.transforms.global_tmps import CreateGlobalTmps
-from functional.iterator.transforms.inline_fundefs import InlineFundefs, PruneUnreferencedFundefs
-from functional.iterator.transforms.inline_lambdas import InlineLambdas
-from functional.iterator.transforms.inline_lifts import InlineLifts
-from functional.iterator.transforms.normalize_shifts import NormalizeShifts
-from functional.iterator.transforms.simple_inline_heuristic import heuristic
-
-
-@enum.unique
-class LiftMode(enum.Enum):
-    FORCE_INLINE = enum.auto()
-    FORCE_TEMPORARIES = enum.auto()
-    SIMPLE_HEURISTIC = enum.auto()
-
-
-def apply_common_transforms(ir, lift_mode=None, offset_provider=None):
-    if lift_mode is None:
-        lift_mode = LiftMode.FORCE_INLINE
-    ir = InlineFundefs().visit(ir)
-    ir = PruneUnreferencedFundefs().visit(ir)
-    ir = NormalizeShifts().visit(ir)
-    if lift_mode == LiftMode.FORCE_INLINE:
-        ir = InlineLifts().visit(ir)
-    elif lift_mode == LiftMode.SIMPLE_HEURISTIC:
-        predicate = heuristic(ir)
-        ir = InlineLifts(predicate).visit(ir)
-    ir = InlineLambdas().visit(ir)
-    ir = NormalizeShifts().visit(ir)
-    if lift_mode != LiftMode.FORCE_INLINE:
-        assert offset_provider is not None
-        ir = CreateGlobalTmps().visit(ir, offset_provider=offset_provider)
-    return ir
-=======
 import eve
 from functional.iterator import ir
 
@@ -54,5 +18,4 @@
                 return dst
             return self.generic_visit(node)
 
-    return ReplaceNode().visit(root)
->>>>>>> 78dace82
+    return ReplaceNode().visit(root)