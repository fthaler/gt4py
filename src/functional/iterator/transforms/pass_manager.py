--- conflicted
+++ resolved
@@ -34,13 +34,9 @@
     ir = PruneUnreferencedFundefs().visit(ir)
     ir = NormalizeShifts().visit(ir)
     ir = InlineLambdas().visit(ir)
-<<<<<<< HEAD
-    ir = _inline_lifts(ir, lift_mode)
-    ir = InlineLambdas().visit(ir)
-=======
-    if not use_tmps:
+    if lift_mode != LiftMode.FORCE_INLINE:
         for _ in range(10):
-            inlined = InlineLifts().visit(ir)
+            inlined = _inline_lifts.visit(ir, lift_mode)
             inlined = InlineLambdas().visit(inlined)
             if inlined == ir:
                 break
@@ -48,7 +44,6 @@
         else:
             raise RuntimeError("Inlining lift and lambdas did not converge.")
 
->>>>>>> 74ca4b45
     ir = NormalizeShifts().visit(ir)
     if unroll_reduce:
         for _ in range(10):
