--- conflicted
+++ resolved
@@ -1,9 +1,10 @@
 import enum
-from typing import ClassVar, List, Union
+from typing import List, Union
 
 from eve import Node
-from eve.traits import SymbolName, SymbolTableTrait, ValidatedSymbolTableTrait
+from eve.traits import SymbolName, SymbolTableTrait
 from eve.type_definitions import StrEnum, SymbolRef
+from functional.iterator.util.sym_validation import validate_symbol_refs
 
 
 @enum.unique
@@ -77,18 +78,7 @@
     inputs: List[SymRef]
 
 
-BUILTINS = {
-    "deref",
-    "shift",
-    "tuple",
-    "get",
-    "can_deref",
-    "domain",  # TODO(havogt) decide if domain is part of IR
-    "named_range",
-}
-
-
-class FencilDefinition(Node, ValidatedSymbolTableTrait):
+class FencilDefinition(Node, SymbolTableTrait):
     id: SymbolName  # noqa: A003
     params: List[Sym]
     function_definitions: List[FunctionDefinition]
@@ -96,9 +86,6 @@
     offset_declarations: List[str]
     grid_type: GridType
 
-<<<<<<< HEAD
-    _NODE_SYMBOLS_: ClassVar = [Sym(id=name) for name in BUILTINS]
-=======
     builtin_functions = list(
         Sym(id=name)
         for name in [
@@ -112,5 +99,4 @@
         ]
     )
 
-    _validate_symbol_refs = validate_symbol_refs()
->>>>>>> 8f71be0d
+    _validate_symbol_refs = validate_symbol_refs()