from typing import Any, Optional, Union

from eve import NodeTranslator, iter_tree
from eve.type_definitions import SymbolName
from eve.utils import UIDs
from functional.iterator import ir as itir
from functional.iterator.backends.gtfn.gtfn_ir import (
    Backend,
    BinaryExpr,
    Expr,
    FencilDefinition,
    FunCall,
    FunctionDefinition,
    GridType,
    Lambda,
    Literal,
    OffsetLiteral,
    Scan,
    ScanExecution,
    ScanPassDefinition,
    StencilExecution,
    Sym,
    SymRef,
<<<<<<< HEAD
    TemporaryAllocation,
=======
>>>>>>> 92f54c79
    TernaryExpr,
    UnaryExpr,
)


def pytype_to_cpptype(t: str):
    try:
        return {
            "float": "double",
            "float32": "float",
            "float64": "double",
            "int": "int",
            "int32": "std::int32_t",
            "int64": "std::int64_t",
            "bool": "bool",
            "axis_literal": None,  # TODO: domain?
        }[t]
    except KeyError:
        raise TypeError(f"Unsupported type '{t}'") from None


class GTFN_lowering(NodeTranslator):
    _binary_op_map = {
        "plus": "+",
        "minus": "-",
        "multiplies": "*",
        "divides": "/",
        "eq": "==",
        "less": "<",
        "greater": ">",
        "and_": "&&",
        "or_": "||",
    }
    _unary_op_map = {"not_": "!"}

    def visit_Sym(self, node: itir.Sym, **kwargs: Any) -> Sym:
        return Sym(id=node.id)

    def visit_SymRef(
        self,
        node: itir.SymRef,
        force_function_extraction: bool = False,
        extracted_functions: Optional[list] = None,
        **kwargs: Any,
    ) -> SymRef:
        if force_function_extraction:
            assert extracted_functions is not None
            assert node.id == "deref"
            fun_id = UIDs.sequential_id(prefix="_fun")
            fun_def = FunctionDefinition(
                id=fun_id,
                params=[Sym(id="x")],
                expr=FunCall(fun=SymRef(id="deref"), args=[SymRef(id="x")]),
            )
            extracted_functions.append(fun_def)
            return SymRef(id=fun_id)
        return SymRef(id=node.id)

    def visit_Lambda(
        self,
        node: itir.Lambda,
        *,
        force_function_extraction: bool = False,
        extracted_functions: Optional[list] = None,
        **kwargs: Any,
    ) -> Lambda:
        if force_function_extraction:
            assert extracted_functions is not None
            fun_id = UIDs.sequential_id(prefix="_fun")
            fun_def = FunctionDefinition(
                id=fun_id,
                params=self.visit(node.params, **kwargs),
                expr=self.visit(node.expr, **kwargs),
            )
            extracted_functions.append(fun_def)
            return SymRef(id=fun_id)
        return Lambda(
            params=self.visit(node.params, **kwargs), expr=self.visit(node.expr, **kwargs)
        )

    def visit_Literal(self, node: itir.Literal, **kwargs: Any) -> Literal:
        return Literal(value=node.value, type=node.type)

    def visit_OffsetLiteral(self, node: itir.OffsetLiteral, **kwargs: Any) -> OffsetLiteral:
        return OffsetLiteral(value=node.value)

    def visit_AxisLiteral(self, node: itir.AxisLiteral, **kwargs: Any) -> Literal:
        return Literal(
            value="NOT_SUPPORTED", type="axis_literal"
        )  # TODO(havogt) decide if domain is part of the IR

    @staticmethod
    def _is_sparse_deref_shift(node: itir.FunCall) -> bool:
        return (
            node.fun == itir.SymRef(id="deref")
            and isinstance(node.args[0], itir.FunCall)
            and isinstance(node.args[0].fun, itir.FunCall)
            and node.args[0].fun.fun == itir.SymRef(id="shift")
            and bool(len(node.args[0].fun.args) % 2)
        )

    def _sparse_deref_shift_to_tuple_get(self, node: itir.FunCall) -> itir.FunCall:
        # deref(shift(i)(sparse)) -> tuple_get(i, deref(sparse))
        # TODO: remove once ‘real’ sparse field handling is available
        offsets = node.args[0].fun.args
        deref_arg = node.args[0].args[0]
        if len(offsets) > 1:
            deref_arg = itir.FunCall(
                fun=itir.FunCall(fun=itir.SymRef(id="shift"), args=offsets[:-1]),
                args=[deref_arg],
            )
        derefed = itir.FunCall(fun=itir.SymRef(id="deref"), args=[deref_arg])
        sparse_access = itir.FunCall(fun=itir.SymRef(id="tuple_get"), args=[offsets[-1], derefed])
        return self.visit(sparse_access)

    def visit_FunCall(self, node: itir.FunCall, **kwargs: Any) -> Expr:
        if isinstance(node.fun, itir.SymRef):
            if node.fun.id in self._unary_op_map:
                assert len(node.args) == 1
                return UnaryExpr(op=self._unary_op_map[node.fun.id], expr=self.visit(node.args[0]))
            elif node.fun.id in self._binary_op_map:
                assert len(node.args) == 2
                return BinaryExpr(
                    op=self._binary_op_map[node.fun.id],
                    lhs=self.visit(node.args[0], **kwargs),
                    rhs=self.visit(node.args[1], **kwargs),
                )
            elif node.fun.id == "if_":
                assert len(node.args) == 3
                return TernaryExpr(
                    cond=self.visit(node.args[0], **kwargs),
                    true_expr=self.visit(node.args[1], **kwargs),
                    false_expr=self.visit(node.args[2], **kwargs),
                )
<<<<<<< HEAD
            elif (
                node.fun.id == "deref"
                and isinstance(node.args[0], itir.FunCall)
                and isinstance(node.args[0].fun, itir.FunCall)
                and node.args[0].fun.fun == itir.SymRef(id="shift")
                and len((offsets := node.args[0].fun.args)) % 2
            ):
                # deref(shift(i)(sparse)) -> tuple_get(i, deref(sparse))
                # TODO: remove once ‘real’ sparse field handling is available
                deref_arg = node.args[0].args[0]
                if len(offsets) > 1:
                    deref_arg = itir.FunCall(
                        fun=itir.FunCall(fun=itir.SymRef(id="shift"), args=offsets[:-1]),
                        args=[deref_arg],
                    )
                derefed = itir.FunCall(fun=itir.SymRef(id="deref"), args=[deref_arg])
                sparse_access = itir.FunCall(
                    fun=itir.SymRef(id="tuple_get"), args=[offsets[-1], derefed]
                )
                return self.visit(sparse_access, **kwargs)
            elif node.fun.id == "shift":
                raise ValueError("unapplied shift call not supported: {node}")
            elif node.fun.id == "scan":
                raise ValueError("scans are only supported at the top level of a stencil closure")
=======
            elif self._is_sparse_deref_shift(node):
                return self._sparse_deref_shift_to_tuple_get(node)
>>>>>>> 92f54c79
        elif isinstance(node.fun, itir.FunCall) and node.fun.fun == itir.SymRef(id="shift"):
            assert len(node.args) == 1
            return FunCall(
                fun=self.visit(node.fun.fun, **kwargs),
                args=self.visit(node.args, **kwargs) + self.visit(node.fun.args, **kwargs),
            )
<<<<<<< HEAD
        return FunCall(fun=self.visit(node.fun, **kwargs), args=self.visit(node.args, **kwargs))
=======
        elif isinstance(node.fun, itir.FunCall) and node.fun == itir.SymRef(id="shift"):
            raise ValueError("unapplied shift call not supported: {node}")
        return FunCall(fun=self.visit(node.fun), args=self.visit(node.args))
>>>>>>> 92f54c79

    def visit_FunctionDefinition(
        self, node: itir.FunctionDefinition, **kwargs: Any
    ) -> FunctionDefinition:
        return FunctionDefinition(
            id=node.id,
            params=self.visit(node.params, **kwargs),
            expr=self.visit(node.expr, **kwargs),
        )

    @staticmethod
    def _is_scan(node: itir.Node):
        return isinstance(node, itir.FunCall) and node.fun == itir.SymRef(id="scan")

    @staticmethod
    def _bool_from_literal(node: itir.Node):
        assert isinstance(node, itir.Literal)
        assert node.type == "bool" and node.value in ("True", "False")
        return node.value == "True"

    def visit_StencilClosure(
        self, node: itir.StencilClosure, extracted_functions: list, **kwargs: Any
    ) -> StencilExecution:
        backend = Backend(domain=self.visit(node.domain, **kwargs))
        if self._is_scan(node.stencil):
            scan_id = UIDs.sequential_id(prefix="_scan")
            scan_lambda = self.visit(node.stencil.args[0], **kwargs)
            forward = self._bool_from_literal(node.stencil.args[1])
            scan_def = ScanPassDefinition(
                id=scan_id, params=scan_lambda.params, expr=scan_lambda.expr, forward=forward
            )
            extracted_functions.append(scan_def)
            scan = Scan(
                function=SymRef(id=scan_id),
                output=Literal(value=0, type="int"),
                inputs=[Literal(value=i + 1, type="int") for i, _ in enumerate(node.inputs)],
                init=self.visit(node.stencil.args[2], **kwargs),
            )
            return ScanExecution(
                backend=backend,
                scans=[scan],
                args=[self.visit(node.output, **kwargs)] + self.visit(node.inputs),
            )
        return StencilExecution(
            stencil=self.visit(
                node.stencil,
                force_function_extraction=True,
                extracted_functions=extracted_functions,
                **kwargs,
            ),
            output=self.visit(node.output, **kwargs),
            inputs=self.visit(node.inputs, **kwargs),
            backend=backend,
        )

    @staticmethod
    def _merge_scans(
        executions: list[Union[StencilExecution, ScanExecution]]
    ) -> list[Union[StencilExecution, ScanExecution]]:
        def merge(a: ScanExecution, b: ScanExecution) -> ScanExecution:
            assert a.backend == b.backend

            index_map = dict[int, int]()
            compacted_b_args = list[SymRef]()
            for b_idx, b_arg in enumerate(b.args):
                try:
                    a_idx = a.args.index(b_arg)
                    index_map[b_idx] = a_idx
                except ValueError:
                    index_map[b_idx] = len(a.args) + len(compacted_b_args)
                    compacted_b_args.append(b_arg)

            def remap_args(s: Scan) -> Scan:
                def remap_literal(x: Literal) -> Literal:
                    return Literal(value=str(index_map[int(x.value)]), type=x.type)

                return Scan(
                    function=s.function,
                    output=remap_literal(s.output),
                    inputs=[remap_literal(i) for i in s.inputs],
                    init=s.init,
                )

            return ScanExecution(
                backend=a.backend,
                scans=a.scans + [remap_args(s) for s in b.scans],
                args=a.args + compacted_b_args,
            )

        res = executions[:1]
        for execution in executions[1:]:
            if (
                isinstance(execution, ScanExecution)
                and isinstance(res[-1], ScanExecution)
                and execution.backend == res[-1].backend
            ):
                res[-1] = merge(res[-1], execution)
            else:
                res.append(execution)
        return res

    @staticmethod
    def _collect_offsets(node: itir.FencilDefinition) -> set[str]:
        return (
            iter_tree(node)
            .if_isinstance(itir.OffsetLiteral)
            .getattr("value")
            .if_isinstance(str)
            .to_set()
        )

    def visit_FencilDefinition(
        self, node: itir.FencilDefinition, *, grid_type: str, **kwargs: Any
    ) -> FencilDefinition:
        grid_type = getattr(GridType, grid_type.upper())
        extracted_functions: list[Union[FunctionDefinition, ScanPassDefinition]] = []
        executions = self.visit(node.closures, extracted_functions=extracted_functions)
        executions = self._merge_scans(executions)
        return FencilDefinition(
            id=SymbolName(node.id),
            params=self.visit(node.params),
            executions=executions,
            offset_declarations=self._collect_offsets(node),
            function_definitions=self.visit(node.function_definitions) + extracted_functions,
            grid_type=grid_type,
            temporaries=[],
        )

    def visit_Temporary(self, node, *, params: list, **kwargs) -> TemporaryAllocation:
        def dtype_to_cpp(x):
            if isinstance(x, int):
                return f"std::remove_const_t<sid::element_type<decltype({params[x]})>>"
            if isinstance(x, tuple):
                return "tuple<" + ", ".join(dtype_to_cpp(i) for i in x) + ">"
            assert isinstance(x, str)
            return pytype_to_cpptype(x)

        return TemporaryAllocation(id=node.id, dtype=dtype_to_cpp(node.dtype))

    def visit_FencilWithTemporaries(self, node, **kwargs) -> FencilDefinition:
        fencil = self.visit(node.fencil, **kwargs)
        return FencilDefinition(
            id=fencil.id,
            params=self.visit(node.params),
            executions=fencil.executions,
            grid_type=fencil.grid_type,
            offset_declarations=fencil.offset_declarations,
            function_definitions=fencil.function_definitions,
            temporaries=self.visit(node.tmps, params=[p.id for p in node.params]),
        )<|MERGE_RESOLUTION|>--- conflicted
+++ resolved
@@ -21,10 +21,7 @@
     StencilExecution,
     Sym,
     SymRef,
-<<<<<<< HEAD
     TemporaryAllocation,
-=======
->>>>>>> 92f54c79
     TernaryExpr,
     UnaryExpr,
 )
@@ -159,48 +156,21 @@
                     true_expr=self.visit(node.args[1], **kwargs),
                     false_expr=self.visit(node.args[2], **kwargs),
                 )
-<<<<<<< HEAD
-            elif (
-                node.fun.id == "deref"
-                and isinstance(node.args[0], itir.FunCall)
-                and isinstance(node.args[0].fun, itir.FunCall)
-                and node.args[0].fun.fun == itir.SymRef(id="shift")
-                and len((offsets := node.args[0].fun.args)) % 2
-            ):
-                # deref(shift(i)(sparse)) -> tuple_get(i, deref(sparse))
-                # TODO: remove once ‘real’ sparse field handling is available
-                deref_arg = node.args[0].args[0]
-                if len(offsets) > 1:
-                    deref_arg = itir.FunCall(
-                        fun=itir.FunCall(fun=itir.SymRef(id="shift"), args=offsets[:-1]),
-                        args=[deref_arg],
-                    )
-                derefed = itir.FunCall(fun=itir.SymRef(id="deref"), args=[deref_arg])
-                sparse_access = itir.FunCall(
-                    fun=itir.SymRef(id="tuple_get"), args=[offsets[-1], derefed]
-                )
-                return self.visit(sparse_access, **kwargs)
+            elif self._is_sparse_deref_shift(node):
+                return self._sparse_deref_shift_to_tuple_get(node)
             elif node.fun.id == "shift":
                 raise ValueError("unapplied shift call not supported: {node}")
             elif node.fun.id == "scan":
                 raise ValueError("scans are only supported at the top level of a stencil closure")
-=======
-            elif self._is_sparse_deref_shift(node):
-                return self._sparse_deref_shift_to_tuple_get(node)
->>>>>>> 92f54c79
         elif isinstance(node.fun, itir.FunCall) and node.fun.fun == itir.SymRef(id="shift"):
             assert len(node.args) == 1
             return FunCall(
                 fun=self.visit(node.fun.fun, **kwargs),
                 args=self.visit(node.args, **kwargs) + self.visit(node.fun.args, **kwargs),
             )
-<<<<<<< HEAD
-        return FunCall(fun=self.visit(node.fun, **kwargs), args=self.visit(node.args, **kwargs))
-=======
         elif isinstance(node.fun, itir.FunCall) and node.fun == itir.SymRef(id="shift"):
             raise ValueError("unapplied shift call not supported: {node}")
-        return FunCall(fun=self.visit(node.fun), args=self.visit(node.args))
->>>>>>> 92f54c79
+        return FunCall(fun=self.visit(node.fun, **kwargs), args=self.visit(node.args, **kwargs))
 
     def visit_FunctionDefinition(
         self, node: itir.FunctionDefinition, **kwargs: Any
