import importlib.util
import pathlib
import tempfile
from typing import Iterable

from eve import codegen
from eve.codegen import FormatTemplate as as_fmt, MakoTemplate as as_mako
from eve.concepts import Node
from functional import iterator
from functional.iterator import ir
from functional.iterator.backends import backend
from functional.iterator.ir import AxisLiteral, OffsetLiteral
from functional.iterator.transforms import apply_common_transforms
from functional.iterator.transforms.global_tmps import FencilWithTemporaries


class EmbeddedDSL(codegen.TemplatedGenerator):
    Sym = as_fmt("{id}")
    SymRef = as_fmt("{id}")
    Literal = as_fmt("{value}")
    NoneLiteral = as_fmt("None")
    OffsetLiteral = as_fmt("{value}")
    AxisLiteral = as_fmt("{value}")
    FunCall = as_fmt("{fun}({','.join(args)})")
    Lambda = as_mako("(lambda ${','.join(params)}: ${expr})")
    StencilClosure = as_mako("closure(${domain}, ${stencil}, ${output}, [${','.join(inputs)}])")
    FencilDefinition = as_mako(
        """
${''.join(function_definitions)}
@fendef
def ${id}(${','.join(params)}):
    ${'\\n    '.join(closures)}
    """
    )
    FunctionDefinition = as_mako(
        """
@fundef
def ${id}(${','.join(params)}):
    return ${expr}
    """
    )

    # extension required by global_tmps
    def visit_FencilWithTemporaries(self, node, **kwargs):
        params = self.visit(node.params)

        def np_dtype(dtype):
            if isinstance(dtype, int):
                return params[dtype] + ".dtype"
            if isinstance(dtype, tuple):
                return "np.dtype([" + ", ".join(f"('', {np_dtype(d)})" for d in dtype) + "])"
            return f"np.dtype('{dtype}')"

        tmps = "\n    ".join(self.visit(node.tmps, np_dtype=np_dtype))
        args = ", ".join(params + [tmp.id for tmp in node.tmps])
        params = ", ".join(params)
        fencil = self.visit(node.fencil)
        return (
            fencil
            + "\n"
            + f"def {node.fencil.id}_wrapper({params}, **kwargs):\n    "
            + tmps
            + f"\n    {node.fencil.id}({args}, **kwargs)\n"
        )

    def visit_Temporary(self, node, *, np_dtype, **kwargs):
        assert isinstance(node.domain, ir.FunCall) and node.domain.fun == ir.SymRef(id="domain")
        assert all(
            isinstance(r, ir.FunCall) and r.fun == ir.SymRef(id="named_range")
            for r in node.domain.args
        )
        domain_ranges = [self.visit(r.args) for r in node.domain.args]
        axes = ", ".join(label for label, _, _ in domain_ranges)
        origin = "{" + ", ".join(f"{label}: -{start}" for label, start, _ in domain_ranges) + "}"
        shape = "(" + ", ".join(f"{stop}-{start}" for _, start, stop in domain_ranges) + ")"
        dtype = np_dtype(node.dtype)
        return f"{node.id} = np_as_located_field({axes}, origin={origin})(np.empty({shape}, dtype={dtype}))"


_BACKEND_NAME = "roundtrip"


def executor(ir: Node, *args, **kwargs):
    debug = "debug" in kwargs and kwargs["debug"] is True
    lift_mode = kwargs.get("lift_mode")

    ir = apply_common_transforms(ir, lift_mode=lift_mode, offset_provider=kwargs["offset_provider"])

    program = EmbeddedDSL.apply(ir)
    offset_literals: Iterable[str] = (
        ir.pre_walk_values()
        .if_isinstance(OffsetLiteral)
        .getattr("value")
        .if_isinstance(str)
        .to_set()
    )
    axis_literals: Iterable[str] = (
        ir.pre_walk_values().if_isinstance(AxisLiteral).getattr("value").to_set()
    )

    header = """
import numpy as np
from functional.iterator.builtins import *
from functional.iterator.runtime import *
from functional.iterator.embedded import np_as_located_field
"""

    with tempfile.NamedTemporaryFile(mode="w", suffix=".py", delete=False) as source_file:
        source_file_name = source_file.name
        if debug:
            print(source_file_name)
        offset_literals = [f'{o} = offset("{o}")' for o in offset_literals]
        axis_literals = [f'{o} = CartesianAxis("{o}")' for o in axis_literals]
        source_file.write(header)
        source_file.write("\n".join(offset_literals))
        source_file.write("\n")
        source_file.write("\n".join(axis_literals))
        source_file.write("\n")
        source_file.write(program)

    try:
        spec = importlib.util.spec_from_file_location("module.name", source_file_name)
        foo = importlib.util.module_from_spec(spec)  # type: ignore
        spec.loader.exec_module(foo)  # type: ignore
    finally:
        if not debug:
            pathlib.Path(source_file_name).unlink(missing_ok=True)

<<<<<<< HEAD
    fencil_name = ir.fencil.id + "_wrapper" if isinstance(ir, FencilWithTemporaries) else ir.id
    fencil = getattr(foo, fencil_name)
=======
    assert isinstance(ir, FencilDefinition)
    fencil_name = ir.id
    fencil = getattr(foo, fencil_name + "_wrapper")
>>>>>>> df7565f5
    assert "offset_provider" in kwargs

    new_kwargs = {}
    new_kwargs["offset_provider"] = kwargs["offset_provider"]
    if "column_axis" in kwargs:
        new_kwargs["column_axis"] = kwargs["column_axis"]

    if "dispatch_backend" not in kwargs:
        iterator.builtins.builtin_dispatch.push_key("embedded")
        fencil(*args, **new_kwargs)
        iterator.builtins.builtin_dispatch.pop_key()
    else:
        fencil(
            *args,
            **new_kwargs,
            backend=kwargs["dispatch_backend"],
        )


backend.register_backend(_BACKEND_NAME, executor)<|MERGE_RESOLUTION|>--- conflicted
+++ resolved
@@ -9,7 +9,7 @@
 from functional import iterator
 from functional.iterator import ir
 from functional.iterator.backends import backend
-from functional.iterator.ir import AxisLiteral, OffsetLiteral
+from functional.iterator.ir import AxisLiteral, FencilDefinition, OffsetLiteral
 from functional.iterator.transforms import apply_common_transforms
 from functional.iterator.transforms.global_tmps import FencilWithTemporaries
 
@@ -126,14 +126,9 @@
         if not debug:
             pathlib.Path(source_file_name).unlink(missing_ok=True)
 
-<<<<<<< HEAD
+    assert isinstance(ir, (FencilDefinition, FencilWithTemporaries))
     fencil_name = ir.fencil.id + "_wrapper" if isinstance(ir, FencilWithTemporaries) else ir.id
     fencil = getattr(foo, fencil_name)
-=======
-    assert isinstance(ir, FencilDefinition)
-    fencil_name = ir.id
-    fencil = getattr(foo, fencil_name + "_wrapper")
->>>>>>> df7565f5
     assert "offset_provider" in kwargs
 
     new_kwargs = {}
