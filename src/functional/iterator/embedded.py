# TODO(havogt) move public definitions and make this module private

from __future__ import annotations

import copy
import itertools
import math
import numbers
from abc import abstractmethod
from dataclasses import dataclass
from types import NoneType
from typing import (
    Any,
    Callable,
    Iterable,
    Mapping,
    Optional,
    Protocol,
    Sequence,
    TypeAlias,
    TypeGuard,
    Union,
    runtime_checkable,
)

import numpy as np
import numpy.typing as npt

from functional import iterator
from functional.common import Connectivity, Dimension, DimensionKind
from functional.iterator import builtins
from functional.iterator.runtime import CartesianDomain, Offset, UnstructuredDomain
from functional.iterator.utils import tupelize


EMBEDDED = "embedded"


# Atoms
Tag: TypeAlias = str
IntIndex: TypeAlias = int

FieldIndex: TypeAlias = int | slice
FieldIndexOrIndices: TypeAlias = FieldIndex | tuple[FieldIndex, ...]

FieldAxis: TypeAlias = (
    Dimension | Offset
)  # TODO Offset should be removed, is sometimes used for sparse dimensions
TupleAxis: TypeAlias = NoneType
Axis: TypeAlias = FieldAxis | TupleAxis

Column: TypeAlias = np.ndarray  # TODO consider replacing by a wrapper around ndarray


class SparseTag(Tag):
    ...


class NeighborTableOffsetProvider:
    def __init__(
        self,
        tbl: npt.NDArray,  # TODO(havogt): define neighbor table concept
        origin_axis: Dimension,
        neighbor_axis: Dimension,
        max_neighbors: int,
        has_skip_values=True,
    ) -> None:
        self.tbl = tbl
        self.origin_axis = origin_axis
        self.neighbor_axis = neighbor_axis
        assert not hasattr(tbl, "shape") or tbl.shape[1] == max_neighbors
        self.max_neighbors = max_neighbors
        self.has_skip_values = has_skip_values


# Offsets
OffsetPart: TypeAlias = Tag | IntIndex
CompleteOffset: TypeAlias = tuple[Tag, IntIndex]
OffsetProviderElem: TypeAlias = Dimension | Connectivity
OffsetProvider: TypeAlias = dict[Tag, OffsetProviderElem]

# Positions
SparsePositionEntry = list[int]
IncompleteSparsePositionEntry: TypeAlias = list[Optional[int]]
PositionEntry: TypeAlias = IntIndex | SparsePositionEntry
IncompletePositionEntry: TypeAlias = IntIndex | IncompleteSparsePositionEntry
ConcretePosition: TypeAlias = dict[Tag, PositionEntry]
IncompletePosition: TypeAlias = dict[Tag, IncompletePositionEntry]

Position: TypeAlias = Union[ConcretePosition, IncompletePosition]
#: A ``None`` position flags invalid not-a-neighbor results in neighbor-table lookups
MaybePosition: TypeAlias = Optional[Position]


def is_int_index(p: Any) -> TypeGuard[IntIndex]:
    return isinstance(p, int)


@runtime_checkable
class ItIterator(Protocol):
    """
    Prototype for the Iterator concept of Iterator IR.

    `ItIterator` to avoid name clashes with `Iterator` from `typing` and `collections.abc`.
    """

    def shift(self, *offsets: OffsetPart) -> ItIterator:
        ...

    def max_neighbors(self) -> int:
        ...

    def can_deref(self) -> bool:
        ...

    def deref(self) -> Any:
        ...


@runtime_checkable
class LocatedField(Protocol):
    """A field with named dimensions providing read access."""

    @property
    @abstractmethod
    def axes(self) -> tuple[Dimension, ...]:
        ...

    @abstractmethod
    def __getitem__(self, indices: FieldIndexOrIndices) -> Any:
        ...


class MutableLocatedField(LocatedField, Protocol):
    """A LocatedField with write access."""

    @abstractmethod
    def __setitem__(self, indices: FieldIndexOrIndices, value: Any) -> None:
        ...

    @abstractmethod
    def __array__(self) -> np.ndarray:
        ...


def _is_column(v: Any) -> TypeGuard[Column]:
    return isinstance(v, np.ndarray)


@builtins.deref.register(EMBEDDED)
def deref(it):
    return it.deref()


@builtins.can_deref.register(EMBEDDED)
def can_deref(it):
    return it.can_deref()


@builtins.if_.register(EMBEDDED)
def if_(cond, t, f):
    # ensure someone doesn't accidentally pass an iterator
    assert not hasattr(cond, "shift")
    if _is_column(cond):
        return np.where(cond, t, f)
    return t if cond else f


@builtins.not_.register(EMBEDDED)
def not_(a):
    if _is_column(a):
        return np.logical_not(a)
    return not a


@builtins.and_.register(EMBEDDED)
def and_(a, b):
    if _is_column(a):
        return np.logical_and(a, b)
    return a and b


@builtins.or_.register(EMBEDDED)
def or_(a, b):
    if _is_column(a):
        return np.logical_or(a, b)
    return a or b


@builtins.tuple_get.register(EMBEDDED)
def tuple_get(i, tup):
<<<<<<< HEAD
    if isinstance(tup, tuple):
        return tup[i]
    assert isinstance(tup, (np.ndarray, np.void))
    if tup.dtype.names:
        # array with structured dtype
        return tup[tup.dtype.names[i]]
    # array with tuple dimension (i.e., tuple is a 1D array)
=======
    if _is_column(tup):
        return tup[f"f{i}"]
>>>>>>> 010f6690
    return tup[i]


@builtins.make_tuple.register(EMBEDDED)
def make_tuple(*args):
    return (*args,)


@builtins.lift.register(EMBEDDED)
def lift(stencil):
    def impl(*args):
        class _WrappedIterator:
            def __init__(
                self, stencil, args, *, offsets: list[OffsetPart] = None, elem=None
            ) -> None:
                assert not offsets or all(isinstance(o, (int, str)) for o in offsets)
                self.stencil = stencil
                self.args = args
                self.offsets = offsets or []
                self.elem = elem

            # TODO needs to be supported by all iterators that represent tuples
            def __getitem__(self, index):
                return _WrappedIterator(self.stencil, self.args, offsets=self.offsets, elem=index)

            def shift(self, *offsets: OffsetPart):
                return _WrappedIterator(
                    self.stencil, self.args, offsets=[*self.offsets, *offsets], elem=self.elem
                )

            def max_neighbors(self):
                # TODO cleanup, test edge cases
                open_offsets = get_open_offsets(*self.offsets)
                assert open_offsets
                return _get_connectivity(args[0].offset_provider, open_offsets[0]).max_neighbors

            def _shifted_args(self):
                return tuple(map(lambda arg: arg.shift(*self.offsets), self.args))

            def can_deref(self):
                shifted_args = self._shifted_args()
                return all(shifted_arg.can_deref() for shifted_arg in shifted_args)

            def deref(self):
                if not self.can_deref():
                    # this can legally happen in cases like `if_(can_deref(lifted), deref(lifted), 42.)`
                    # because both branches will be eagerly executed
                    return _UNDEFINED

                shifted_args = self._shifted_args()

                if self.elem is None:
                    return self.stencil(*shifted_args)
                else:
                    return self.stencil(*shifted_args)[self.elem]

        return _WrappedIterator(stencil, args)

    return impl


@builtins.reduce.register(EMBEDDED)
def reduce(fun, init):
    def sten(*iters):
        # TODO: assert check_that_all_iterators_are_compatible(*iters)
        first_it = iters[0]
        n = first_it.max_neighbors()
        res = init
        for i in range(n):
            # we can check a single argument
            # because all arguments share the same pattern
            if not builtins.can_deref(builtins.shift(i)(first_it)):
                break
            res = fun(
                res,
                *(builtins.deref(builtins.shift(i)(it)) for it in iters),
            )
        return res

    return sten


NamedRange: TypeAlias = tuple[Tag | Dimension, range]


@builtins.cartesian_domain.register(EMBEDDED)
def cartesian_domain(*args: NamedRange) -> CartesianDomain:
    return CartesianDomain(args)


@builtins.unstructured_domain.register(EMBEDDED)
def unstructured_domain(*args: NamedRange) -> UnstructuredDomain:
    return UnstructuredDomain(args)


Domain: TypeAlias = CartesianDomain | UnstructuredDomain | dict[str | Dimension, range]


@builtins.named_range.register(EMBEDDED)
def named_range(tag: Tag | Dimension, start: int, end: int) -> NamedRange:
    return (tag, range(start, end))


@builtins.minus.register(EMBEDDED)
def minus(first, second):
    return first - second


@builtins.plus.register(EMBEDDED)
def plus(first, second):
    return first + second


@builtins.multiplies.register(EMBEDDED)
def multiplies(first, second):
    return first * second


@builtins.divides.register(EMBEDDED)
def divides(first, second):
    return first / second


@builtins.eq.register(EMBEDDED)
def eq(first, second):
    return first == second


@builtins.greater.register(EMBEDDED)
def greater(first, second):
    return first > second


@builtins.less.register(EMBEDDED)
def less(first, second):
    return first < second


@builtins.less_equal.register(EMBEDDED)
def less_equal(first, second):
    return first <= second


@builtins.greater_equal.register(EMBEDDED)
def greater_equal(first, second):
    return first >= second


@builtins.not_eq.register(EMBEDDED)
def not_eq(first, second):
    return first != second


for math_builtin_name in builtins.MATH_BUILTINS:
    decorator = getattr(builtins, math_builtin_name).register(EMBEDDED)
    if math_builtin_name == "gamma":
        # numpy has no gamma function
        impl = np.vectorize(math.gamma)
    else:
        impl = getattr(np, math_builtin_name)
    globals()[math_builtin_name] = decorator(impl)


def _lookup_offset_provider(offset_provider: OffsetProvider, tag: Tag) -> OffsetProviderElem:
    if tag not in offset_provider:
        raise RuntimeError(f"Missing offset provider for `{tag}`")
    return offset_provider[tag]


def _get_connectivity(offset_provider: OffsetProvider, tag: Tag) -> Connectivity:
    if not isinstance(connectivity := _lookup_offset_provider(offset_provider, tag), Connectivity):
        raise RuntimeError(f"Expected a `Connectivity` for `{tag}`")
    return connectivity


def _named_range(axis: str, range_: Iterable[int]) -> Iterable[CompleteOffset]:
    return ((axis, i) for i in range_)


def _domain_iterator(domain: dict[str, range]) -> Iterable[Position]:
    return (
        dict(elem)
        for elem in itertools.product(*(_named_range(axis, rang) for axis, rang in domain.items()))
    )


def execute_shift(
    pos: Position, tag: Tag, index: IntIndex, *, offset_provider: OffsetProvider
) -> MaybePosition:
    assert pos is not None
    if isinstance(tag, SparseTag):
        current_entry = pos[tag]
        assert isinstance(current_entry, list)
        new_entry = list(current_entry)
        assert None in new_entry
        for i, p in reversed(list(enumerate(new_entry))):
            # first shift applies to the last sparse dimensions of that axis type
            if p is None:
                new_entry[i] = index
                break
        return pos | {tag: new_entry}  # type: ignore [dict-item] # mypy is confused

    assert tag in offset_provider
    offset_implementation = offset_provider[tag]
    if isinstance(offset_implementation, Dimension):
        new_pos = copy.copy(pos)
        if is_int_index(value := new_pos[offset_implementation.value]):
            new_pos[offset_implementation.value] = value + index
        else:
            raise AssertionError()
        return new_pos
    elif isinstance(offset_implementation, NeighborTableOffsetProvider):
        assert offset_implementation.origin_axis.value in pos
        new_pos = pos.copy()
        new_pos.pop(offset_implementation.origin_axis.value)
        if offset_implementation.tbl[pos[offset_implementation.origin_axis.value], index] in [
            None,
            -1,
        ]:
            return None
        else:
            new_pos[offset_implementation.neighbor_axis.value] = int(
                offset_implementation.tbl[pos[offset_implementation.origin_axis.value], index]
            )
        return new_pos

    raise AssertionError("Unknown object in `offset_provider`")


# The following holds for shifts:
# shift(tag, index)(inp) -> full shift
# shift(tag)(inp) -> incomplete shift
# shift(index)(shift(tag)(inp)) -> full shift
# Therefore the following transformation holds
# shift(e2v,0)(shift(c2e,2)(cell_field)) #noqa E800
# = shift(0)(shift(e2v)(shift(2)(shift(c2e)(cell_field))))
# = shift(c2e, 2, e2v, 0)(cell_field)
# = shift(c2e,e2v,2,0)(cell_field) <-- v2c,e2c twice incomplete shift
# = shift(2,0)(shift(c2e,e2v)(cell_field))
# for implementations it means everytime we have an index, we can "execute" a concrete shift
def group_offsets(*offsets: OffsetPart) -> tuple[list[CompleteOffset], list[Tag]]:
    tag_stack = []
    complete_offsets = []
    for offset in offsets:
        if not isinstance(offset, int):
            tag_stack.append(offset)
        else:
            assert tag_stack
            tag = tag_stack.pop()
            complete_offsets.append((tag, offset))
    return complete_offsets, tag_stack


def shift_position(
    pos: MaybePosition, *complete_offsets: CompleteOffset, offset_provider: OffsetProvider
) -> MaybePosition:
    if pos is None:
        return None
    new_pos = pos.copy()
    for tag, index in complete_offsets:
        if (
            shifted_pos := execute_shift(new_pos, tag, index, offset_provider=offset_provider)
        ) is not None:
            new_pos = shifted_pos
        else:
            return None
    return new_pos


def get_open_offsets(*offsets: OffsetPart) -> list[Tag]:
    return group_offsets(*offsets)[1]


class Undefined:
    def __float__(self):
        return np.nan

    @classmethod
    def _setup_math_operations(cls):
        ops = [
            "__add__",
            "__sub__",
            "__mul__",
            "__matmul__",
            "__truediv__",
            "__floordiv__",
            "__mod__",
            "__divmod__",
            "__pow__",
            "__lshift__",
            "__rshift__",
            "__and__",
            "__xor__",
            "__or__",
            "__radd__",
            "__rsub__",
            "__rmul__",
            "__rmatmul__",
            "__rtruediv__",
            "__rfloordiv__",
            "__rmod__",
            "__rdivmod__",
            "__rpow__",
            "__rlshift__",
            "__rrshift__",
            "__rand__",
            "__rxor__",
            "__ror__",
            "__neg__",
            "__pos__",
            "__abs__",
            "__invert__",
        ]
        for op in ops:
            setattr(cls, op, lambda self, *args, **kwargs: _UNDEFINED)


Undefined._setup_math_operations()

_UNDEFINED = Undefined()


def _is_concrete_position(pos: Position) -> TypeGuard[ConcretePosition]:
    return all(
        isinstance(v, int) or (isinstance(v, list) and all(isinstance(e, int) for e in v))
        for v in pos.values()
    )


def _get_axes(
    field_or_tuple: LocatedField | tuple,
) -> Sequence[Dimension]:  # arbitrary nesting of tuples of LocatedField
    return (
        _get_axes(field_or_tuple[0]) if isinstance(field_or_tuple, tuple) else field_or_tuple.axes
    )


def _make_tuple(
    field_or_tuple: LocatedField | tuple, indices: int | slice | tuple[int | slice, ...]
) -> tuple:  # arbitrary nesting of tuples of LocatedField
    if isinstance(field_or_tuple, tuple):
        return tuple(_make_tuple(f, indices) for f in field_or_tuple)
    else:
        return field_or_tuple[indices]


# TODO(havogt) frozen dataclass
class MDIterator:
    def __init__(
        self,
        field: LocatedField,
        pos: MaybePosition,
        *,
        incomplete_offsets: Sequence[Tag] = None,
        offset_provider: OffsetProvider,
        column_axis: Tag = None,
    ) -> None:
        self.field = field
        self.pos = pos
        self.incomplete_offsets = incomplete_offsets or []
        self.offset_provider = offset_provider
        self.column_axis = column_axis

    def shift(self, *offsets: OffsetPart) -> MDIterator:
        complete_offsets, open_offsets = group_offsets(*self.incomplete_offsets, *offsets)
        return MDIterator(
            self.field,
            shift_position(self.pos, *complete_offsets, offset_provider=self.offset_provider),
            incomplete_offsets=open_offsets,
            offset_provider=self.offset_provider,
            column_axis=self.column_axis,
        )

    def max_neighbors(self) -> int:
        assert self.incomplete_offsets
        return _get_connectivity(self.offset_provider, self.incomplete_offsets[0]).max_neighbors

    def can_deref(self) -> bool:
        return self.pos is not None

    def deref(self) -> Any:
        if not self.can_deref():
            # this can legally happen in cases like `if_(can_deref(inp), deref(inp), 42.)`
            # because both branches will be eagerly executed
            return _UNDEFINED

        assert self.pos is not None
        shifted_pos = self.pos.copy()
        axes = _get_axes(self.field)

        if __debug__:
            if not all(axis.value in shifted_pos.keys() for axis in axes if axis is not None):
                raise IndexError("Iterator position doesn't point to valid location for its field.")
        slice_column = dict[Tag, FieldIndex]()
        if self.column_axis is not None:
            slice_column[self.column_axis] = slice(shifted_pos[self.column_axis], None)
            shifted_pos.pop(self.column_axis)

        assert _is_concrete_position(shifted_pos)
        ordered_indices = get_ordered_indices(
            axes,
            {**shifted_pos, **slice_column},
        )
        try:
            return _make_tuple(self.field, ordered_indices)
        except IndexError:
            return _UNDEFINED


def make_in_iterator(
    inp: LocatedField,
    pos: Position,
    offset_provider: OffsetProvider,
    *,
    column_axis: Optional[Tag],
) -> MDIterator:
    axes = _get_axes(inp)
    sparse_dimensions: list[Tag] = []
    for axis in axes:
        if isinstance(axis, Offset):
            assert isinstance(axis.value, str)
            sparse_dimensions.append(axis.value)
        elif isinstance(axis, Dimension) and axis.kind == DimensionKind.LOCAL:
            # we just use the name of the axis to match the offset literal for now
            sparse_dimensions.append(axis.value)

    new_pos: Position = pos.copy()
    for sparse_dim in set(sparse_dimensions):
        init = [None] * sparse_dimensions.count(sparse_dim)
        new_pos[sparse_dim] = init  # type: ignore[assignment] # looks like mypy is confused
    if column_axis is not None:
        # if we deal with column stencil the column position is just an offset by which the whole column needs to be shifted
        new_pos[column_axis] = 0
    return MDIterator(
        inp,
        new_pos,
        incomplete_offsets=[SparseTag(x) for x in sparse_dimensions],
        offset_provider=offset_provider,
        column_axis=column_axis,
    )


builtins.builtin_dispatch.push_key(EMBEDDED)  # makes embedded the default


class LocatedFieldImpl(MutableLocatedField):
    """A Field with named dimensions/axes."""

    @property
    def axes(self) -> tuple[Dimension, ...]:
        return self._axes

    def __init__(
        self,
        getter: Callable[[FieldIndexOrIndices], Any],
        axes: tuple[Dimension, ...],
        dtype,
        *,
        setter: Callable[[FieldIndexOrIndices, Any], None],
        array: Callable[[], npt.NDArray],
    ):
        self.getter = getter
        self._axes = axes
        self.setter = setter
        self.array = array
        self.dtype = dtype

    def __getitem__(self, indices: FieldIndexOrIndices) -> Any:
        indices = tupelize(indices)
        return self.getter(indices)

    def __setitem__(self, indices: FieldIndexOrIndices, value: Any):
        self.setter(indices, value)

    def __array__(self) -> np.ndarray:
        return self.array()

    @property
    def shape(self):
        if self.array is None:
            raise TypeError("`shape` not supported for this field")
        return self.array().shape


def _is_tuple_axis(axis: Axis) -> TypeGuard[TupleAxis]:
    return isinstance(axis, TupleAxis)


def _is_field_axis(axis: Axis) -> TypeGuard[FieldAxis]:
    return isinstance(axis, FieldAxis)  # type: ignore[misc,arg-type] # see https://github.com/python/mypy/issues/11673


def _is_sparse_position_entry(
    pos: FieldIndex | SparsePositionEntry,
) -> TypeGuard[SparsePositionEntry]:
    return isinstance(pos, list)


def get_ordered_indices(
    axes: Iterable[Axis], pos: Mapping[Tag, FieldIndex | SparsePositionEntry]
) -> tuple[FieldIndex, ...]:
    res: list[FieldIndex] = []
    sparse_position_tracker: dict[Tag, int] = {}
    for axis in axes:
        if _is_tuple_axis(axis):
            res.append(slice(None))
        else:
            assert _is_field_axis(axis)
            assert axis.value in pos
            elem = pos[axis.value]
            if _is_sparse_position_entry(elem):
                sparse_position_tracker.setdefault(axis.value, 0)
                res.append(elem[sparse_position_tracker[axis.value]])
                sparse_position_tracker[axis.value] += 1
            else:
                assert isinstance(elem, (int, slice))
                res.append(elem)
    return tuple(res)


def _tupsum(a, b):
    def combine_slice(s, t):
        is_slice = False
        if isinstance(s, slice):
            is_slice = True
            first = 0 if s.start is None else s.start
            assert s.step is None
            assert s.stop is None
        else:
            assert isinstance(s, numbers.Integral)
            first = s
        if isinstance(t, slice):
            is_slice = True
            second = 0 if t.start is None else t.start
            assert t.step is None
            assert t.stop is None
        else:
            assert isinstance(t, numbers.Integral)
            second = t
        start = first + second
        return slice(start, None) if is_slice else start

    return tuple(combine_slice(*i) for i in zip(a, b))


def np_as_located_field(
    *axes: Dimension, origin: Optional[dict[Dimension, int]] = None
) -> Callable[[np.ndarray], LocatedFieldImpl]:
    def _maker(a: np.ndarray) -> LocatedFieldImpl:
        if a.ndim != len(axes):
            raise TypeError("ndarray.ndim incompatible with number of given axes")

        if origin is not None:
            offsets = get_ordered_indices(axes, {k.value: v for k, v in origin.items()})
        else:
            offsets = None

        def setter(indices, value):
            indices = tupelize(indices)
            a[_tupsum(indices, offsets) if offsets else indices] = value

        def getter(indices):
            return a[_tupsum(indices, offsets) if offsets else indices]

        return LocatedFieldImpl(getter, axes, dtype=a.dtype, setter=setter, array=a.__array__)

    return _maker


class IndexField(LocatedField):
    def __init__(self, axis: Dimension, dtype: npt.DTypeLike) -> None:
        self.axis = axis
        self.dtype = np.dtype(dtype)

    def __getitem__(self, index: FieldIndexOrIndices) -> Any:
        assert isinstance(index, int) or (isinstance(index, tuple) and len(index) == 1)
        return self.dtype.type(index if isinstance(index, int) else index[0])

    @property
    def axes(self) -> tuple[Dimension]:
        return (self.axis,)


def index_field(axis: Dimension, dtype: npt.DTypeLike = float) -> LocatedField:
    return IndexField(axis, dtype)


class ConstantField(LocatedField):
    def __init__(self, value: Any, dtype: npt.DTypeLike):
        self.value = value
        self.dtype = np.dtype(dtype).type

    def __getitem__(self, _: FieldIndexOrIndices) -> Any:
        return self.dtype(self.value)

    @property
    def axes(self) -> tuple[()]:
        return ()


def constant_field(value: Any, dtype: npt.DTypeLike = float) -> LocatedField:
    return ConstantField(value, dtype)


@builtins.shift.register(EMBEDDED)
def shift(*offsets: Union[Offset, int]) -> Callable[[ItIterator], ItIterator]:
    def impl(it: ItIterator) -> ItIterator:
        return it.shift(*list(o.value if isinstance(o, Offset) else o for o in offsets))

    return impl


@dataclass
class ColumnDescriptor:
    axis: str
    col_range: range  # TODO(havogt) introduce range type that doesn't have step


class ScanArgIterator:
    def __init__(
        self, wrapped_iter: ItIterator, k_pos: int, *, offsets: Sequence[OffsetPart] = None
    ) -> None:
        self.wrapped_iter = wrapped_iter
        self.offsets = offsets or []
        self.k_pos = k_pos

    def deref(self) -> Any:
        if not self.can_deref():
            return _UNDEFINED
        return self.wrapped_iter.deref()[self.k_pos]

    def can_deref(self) -> bool:
        return self.wrapped_iter.can_deref()

    def shift(self, *offsets: OffsetPart) -> ScanArgIterator:
        return ScanArgIterator(self.wrapped_iter, self.k_pos, offsets=[*offsets, *self.offsets])


def shifted_scan_arg(k_pos: int) -> Callable[[ItIterator], ScanArgIterator]:
    def impl(it: ItIterator) -> ScanArgIterator:
        return ScanArgIterator(it, k_pos=k_pos)

    return impl


def is_located_field(field: Any) -> bool:
    return isinstance(field, LocatedField)  # TODO(havogt): avoid isinstance on Protocol


def has_uniform_tuple_element(field) -> bool:
    return field.dtype.fields is not None and all(
        next(iter(field.dtype.fields))[0] == f[0] for f in iter(field.dtype.fields)
    )


def is_tuple_of_field(field) -> bool:
    return isinstance(field, tuple) and all(
        is_located_field(f) or is_tuple_of_field(f) for f in field
    )


def is_field_of_tuple(field) -> bool:
    return is_located_field(field) and has_uniform_tuple_element(field)


def can_be_tuple_field(field) -> bool:
    return is_tuple_of_field(field) or is_field_of_tuple(field)


class TupleFieldMeta(type):
    def __instancecheck__(self, arg):
        return super().__instancecheck__(arg) or is_field_of_tuple(arg)


class TupleField(metaclass=TupleFieldMeta):
    """Allows uniform access to field of tuples and tuple of fields."""

    pass


def _get_axeses(field):
    if isinstance(field, tuple):
        return tuple(itertools.chain(*tuple(_get_axeses(f) for f in field)))
    else:
        assert is_located_field(field)
        return (field.axes,)


def _build_tuple_result(field, indices):
    if isinstance(field, tuple):
        return tuple(_build_tuple_result(f, indices) for f in field)
    else:
        assert is_located_field(field)
        return field[indices]


def _tuple_assign(field, value, indices):
    if isinstance(field, tuple):
        if len(field) != len(value):
            raise RuntimeError(
                f"Tuple of incompatible size, expected tuple of len={len(field)}, got len={len(value)}"
            )
        for f, v in zip(field, value):
            _tuple_assign(f, v, indices)
    else:
        assert is_located_field(field)
        field[indices] = value


class TupleOfFields(TupleField):
    def __init__(self, data):
        if not is_tuple_of_field(data):
            raise TypeError("Can only be instantiated with a tuple of fields")
        self.data = data
        axeses = _get_axeses(data)
        if not all(axes == axeses[0] for axes in axeses):
            raise TypeError("All fields in the tuple need the same axes.")
        self.axes = axeses[0]

    def __getitem__(self, indices):
        return _build_tuple_result(self.data, indices)

    def __setitem__(self, indices, value):
        if not isinstance(value, tuple):
            raise RuntimeError("Value needs to be tuple.")

        _tuple_assign(self.data, value, indices)


def as_tuple_field(field):
    assert can_be_tuple_field(field)

    if is_tuple_of_field(field):
        return TupleOfFields(field)

    assert isinstance(field, TupleField)  # e.g. field of tuple is already TupleField
    return field


_column_range: Optional[
    range
] = None  # TODO this is a bit ugly, alternative: pass scan range via iterator


def _column_dtype(elem: Any) -> np.dtype:
    if isinstance(elem, tuple):
        return np.dtype([(f"f{i}", _column_dtype(e)) for i, e in enumerate(elem)])
    else:
        return np.dtype(type(elem))


@builtins.scan.register(EMBEDDED)
def scan(scan_pass, is_forward: bool, init):
    def impl(*iters: ItIterator):
        if _column_range is None:
            raise RuntimeError("Column range is not defined, cannot scan.")

        levels = len(_column_range)
        column_range = _column_range if is_forward else reversed(_column_range)

        dtype = _column_dtype(init)

        state = init
        col = np.zeros(levels, dtype=dtype)
        for i in column_range:
            state = scan_pass(state, *map(shifted_scan_arg(i), iters))
            col[i] = state

        return col

    return impl


def _dimension_to_tag(domain: Domain) -> dict[Tag, range]:
    return {k.value if isinstance(k, Dimension) else k: v for k, v in domain.items()}


def _validate_domain(domain: Domain, offset_provider: OffsetProvider) -> None:
    if isinstance(domain, CartesianDomain):
        if any(isinstance(o, Connectivity) for o in offset_provider.values()):
            raise RuntimeError(
                "Got a `CartesianDomain`, but found a `Connectivity` in `offset_provider`, expected `UnstructuredDomain`."
            )


def fendef_embedded(fun: Callable[..., None], *args: Any, **kwargs: Any):
    if "offset_provider" not in kwargs:
        raise RuntimeError("offset_provider not provided")

    @iterator.runtime.closure.register(EMBEDDED)
    def closure(
        domain_: Domain,
        sten: Callable[..., Any],
        out: MutableLocatedField,
        ins: list[LocatedField],
    ) -> None:
        _validate_domain(domain_, kwargs["offset_provider"])
        domain: dict[Tag, range] = _dimension_to_tag(domain_)
        if not (is_located_field(out) or can_be_tuple_field(out)):
            raise TypeError("Out needs to be a located field.")

        global _column_range
        column: Optional[ColumnDescriptor] = None
        if kwargs.get("column_axis") and kwargs["column_axis"].value in domain:
            column_axis = kwargs["column_axis"]
            column = ColumnDescriptor(column_axis.value, domain[column_axis.value])
            del domain[column_axis.value]

            _column_range = column.col_range

        out = as_tuple_field(out) if can_be_tuple_field(out) else out

        for pos in _domain_iterator(domain):
            ins_iters = list(
                make_in_iterator(
                    inp,
                    pos,
                    kwargs["offset_provider"],
                    column_axis=column.axis if column else None,
                )
                if not isinstance(inp, numbers.Number)
                else inp
                for inp in ins
            )
            res = sten(*ins_iters)

            if column is None:
                assert _is_concrete_position(pos)
                ordered_indices = get_ordered_indices(out.axes, pos)
                out[ordered_indices] = res
            else:
                col_pos = pos.copy()
                for k in column.col_range:
                    col_pos[column.axis] = k
                    assert _is_concrete_position(col_pos)
                    ordered_indices = get_ordered_indices(out.axes, col_pos)
                    out[ordered_indices] = res[k]

        _column_range = None

    fun(*args)


iterator.runtime.fendef_embedded = fendef_embedded<|MERGE_RESOLUTION|>--- conflicted
+++ resolved
@@ -189,7 +189,6 @@
 
 @builtins.tuple_get.register(EMBEDDED)
 def tuple_get(i, tup):
-<<<<<<< HEAD
     if isinstance(tup, tuple):
         return tup[i]
     assert isinstance(tup, (np.ndarray, np.void))
@@ -197,10 +196,6 @@
         # array with structured dtype
         return tup[tup.dtype.names[i]]
     # array with tuple dimension (i.e., tuple is a 1D array)
-=======
-    if _is_column(tup):
-        return tup[f"f{i}"]
->>>>>>> 010f6690
     return tup[i]
 
 
