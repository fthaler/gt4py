--- conflicted
+++ resolved
@@ -252,18 +252,8 @@
 
 @builtins.tuple_get.register(EMBEDDED)
 def tuple_get(i, tup):
-<<<<<<< HEAD
-    if isinstance(tup, tuple):
-        return tup[i]
-    assert isinstance(tup, (np.ndarray, np.void))
-    if tup.dtype.names:
-        # array with structured dtype
-        return tup[tup.dtype.names[i]]
-    # array with tuple dimension (i.e., tuple is a 1D array)
-=======
     if isinstance(tup, Column):
         return tup.tuple_get(i)
->>>>>>> 405082f4
     return tup[i]
 
 
