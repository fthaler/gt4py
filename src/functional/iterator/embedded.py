# TODO(havogt) move public definitions and make this module private

from __future__ import annotations

import copy
import itertools
import math
import numbers
from abc import abstractmethod
from dataclasses import dataclass
from types import NoneType
from typing import (
    Any,
    Callable,
    Iterable,
    Mapping,
    Optional,
    Protocol,
    Sequence,
    TypeAlias,
    TypeGuard,
    Union,
    runtime_checkable,
)

import numpy as np
import numpy.typing as npt

from functional import iterator
from functional.common import Connectivity, Dimension, DimensionKind
from functional.iterator import builtins
from functional.iterator.runtime import CartesianDomain, Offset, UnstructuredDomain
from functional.iterator.utils import tupelize


EMBEDDED = "embedded"


# Atoms
Tag: TypeAlias = str
IntIndex: TypeAlias = int

FieldIndex: TypeAlias = int | slice
FieldIndexOrIndices: TypeAlias = FieldIndex | tuple[FieldIndex, ...]

FieldAxis: TypeAlias = (
    Dimension | Offset
)  # TODO Offset should be removed, is sometimes used for sparse dimensions
TupleAxis: TypeAlias = NoneType
Axis: TypeAlias = FieldAxis | TupleAxis


class SparseTag(Tag):
    ...


class NeighborTableOffsetProvider:
    def __init__(
        self,
        tbl: npt.NDArray,  # TODO(havogt): define neighbor table concept
        origin_axis: Dimension,
        neighbor_axis: Dimension,
        max_neighbors: int,
        has_skip_values=True,
    ) -> None:
        self.tbl = tbl
        self.origin_axis = origin_axis
        self.neighbor_axis = neighbor_axis
        assert not hasattr(tbl, "shape") or tbl.shape[1] == max_neighbors
        self.max_neighbors = max_neighbors
        self.has_skip_values = has_skip_values


class StridedNeighborOffsetProvider:
    def __init__(
        self,
        origin_axis: Dimension,
        neighbor_axis: Dimension,
        max_neighbors: int,
        has_skip_values=True,
    ) -> None:
        self.origin_axis = origin_axis
        self.neighbor_axis = neighbor_axis
        self.max_neighbors = max_neighbors
        self.has_skip_values = has_skip_values

    @property
    def tbl(self):  # TODO(havogt): define Connectivity concept properly
        class Impl:
            def __init__(self, stride: int) -> None:
                self.stride = stride

            def __getitem__(self, indices: tuple[int, int]) -> int:
                primary, neighbor_idx = indices
                return primary * self.stride + neighbor_idx

        return Impl(stride=self.max_neighbors)


# Offsets
OffsetPart: TypeAlias = Tag | IntIndex
CompleteOffset: TypeAlias = tuple[Tag, IntIndex]
OffsetProviderElem: TypeAlias = Dimension | Connectivity
OffsetProvider: TypeAlias = dict[Tag, OffsetProviderElem]

# Positions
SparsePositionEntry = list[int]
IncompleteSparsePositionEntry: TypeAlias = list[Optional[int]]
PositionEntry: TypeAlias = IntIndex | SparsePositionEntry
IncompletePositionEntry: TypeAlias = IntIndex | IncompleteSparsePositionEntry
ConcretePosition: TypeAlias = dict[Tag, PositionEntry]
IncompletePosition: TypeAlias = dict[Tag, IncompletePositionEntry]

Position: TypeAlias = Union[ConcretePosition, IncompletePosition]
#: A ``None`` position flags invalid not-a-neighbor results in neighbor-table lookups
MaybePosition: TypeAlias = Optional[Position]


def is_int_index(p: Any) -> TypeGuard[IntIndex]:
    return isinstance(p, int)


@runtime_checkable
class ItIterator(Protocol):
    """
    Prototype for the Iterator concept of Iterator IR.

    `ItIterator` to avoid name clashes with `Iterator` from `typing` and `collections.abc`.
    """

    def shift(self, *offsets: OffsetPart) -> ItIterator:
        ...

    def max_neighbors(self) -> int:
        ...

    def can_deref(self) -> bool:
        ...

    def deref(self) -> Any:
        ...


@runtime_checkable
class LocatedField(Protocol):
    """A field with named dimensions providing read access."""

    @property
    @abstractmethod
    def axes(self) -> tuple[Dimension, ...]:
        ...

    @abstractmethod
    def __getitem__(self, indices: FieldIndexOrIndices) -> Any:
        ...


class MutableLocatedField(LocatedField, Protocol):
    """A LocatedField with write access."""

    @abstractmethod
    def __setitem__(self, indices: FieldIndexOrIndices, value: Any) -> None:
        ...

    @abstractmethod
    def __array__(self) -> np.ndarray:
        ...


class Column(np.lib.mixins.NDArrayOperatorsMixin):
    """Represents a column when executed in column mode (`column_axis != None`).

    Implements `__array_ufunc__` and `__array_function__` to isolate
    and simplify dispatching in iterator ir builtins.
    """

    def __init__(self, kstart: int, data: np.ndarray) -> None:
        self.kstart = kstart
        self.data = data

    def __getitem__(self, i: int) -> Any:
        return self.data[i - self.kstart]

    def tuple_get(self, i: int) -> Column:
        if self.data.dtype.names:
            return Column(self.kstart, self.data[self.data.dtype.names[i]])
        else:
            return Column(self.kstart, self.data[i, ...])

    def __setitem__(self, i: int, v: Any) -> None:
        self.data[i - self.kstart] = v

    def __array__(self, dtype: Optional[npt.DTypeLike] = None) -> np.ndarray:
        return self.data.astype(dtype, copy=False)

    def __array_ufunc__(self, ufunc, method, *inputs, **kwargs) -> Column:
        assert method == "__call__"
        assert all(inp.kstart == self.kstart for inp in inputs)
        assert all(inp.data.shape == self.data.shape for inp in inputs)
        return self.__class__(self.kstart, ufunc(*(inp.data for inp in inputs), **kwargs))

    def __array_function__(self, func, types, args, kwargs) -> Column:
        assert all(issubclass(t, self.__class__) for t in types)
        assert all(arg.kstart == self.kstart for arg in args)
        assert all(arg.data.shape == self.data.shape for arg in args)
        return self.__class__(self.kstart, func(*(arg.data for arg in args), **kwargs))


def _make_column(column_range: range, dtype=np.dtype):
    return Column(column_range.start, np.zeros(len(column_range), dtype=dtype))


@builtins.deref.register(EMBEDDED)
def deref(it):
    return it.deref()


@builtins.can_deref.register(EMBEDDED)
def can_deref(it):
    return it.can_deref()


@builtins.if_.register(EMBEDDED)
def if_(cond, t, f):
    # ensure someone doesn't accidentally pass an iterator
    assert not hasattr(cond, "shift")
    if isinstance(cond, Column):
        return np.where(cond, t, f)
    return t if cond else f


@builtins.not_.register(EMBEDDED)
def not_(a):
    if isinstance(a, Column):
        return np.logical_not(a.data)
    return not a


@builtins.and_.register(EMBEDDED)
def and_(a, b):
    if isinstance(a, Column):
        return np.logical_and(a, b)
    return a and b


@builtins.or_.register(EMBEDDED)
def or_(a, b):
    if isinstance(a, Column):
        return np.logical_or(a, b)
    return a or b


@builtins.tuple_get.register(EMBEDDED)
def tuple_get(i, tup):
    if isinstance(tup, Column):
        return tup.tuple_get(i)
    return tup[i]


@builtins.make_tuple.register(EMBEDDED)
def make_tuple(*args):
    return (*args,)


@builtins.lift.register(EMBEDDED)
def lift(stencil):
    def impl(*args):
        class _WrappedIterator:
            def __init__(
                self, stencil, args, *, offsets: list[OffsetPart] = None, elem=None
            ) -> None:
                assert not offsets or all(isinstance(o, (int, str)) for o in offsets)
                self.stencil = stencil
                self.args = args
                self.offsets = offsets or []
                self.elem = elem

            # TODO needs to be supported by all iterators that represent tuples
            def __getitem__(self, index):
                return _WrappedIterator(self.stencil, self.args, offsets=self.offsets, elem=index)

            def shift(self, *offsets: OffsetPart):
                return _WrappedIterator(
                    self.stencil, self.args, offsets=[*self.offsets, *offsets], elem=self.elem
                )

            def max_neighbors(self):
                # TODO cleanup, test edge cases
                open_offsets = get_open_offsets(*self.offsets)
                assert open_offsets
                return _get_connectivity(args[0].offset_provider, open_offsets[0]).max_neighbors

            def _shifted_args(self):
                return tuple(map(lambda arg: arg.shift(*self.offsets), self.args))

            def can_deref(self):
                shifted_args = self._shifted_args()
                return all(shifted_arg.can_deref() for shifted_arg in shifted_args)

            def deref(self):
                if not self.can_deref():
                    # this can legally happen in cases like `if_(can_deref(lifted), deref(lifted), 42.)`
                    # because both branches will be eagerly executed
                    return _UNDEFINED

                shifted_args = self._shifted_args()

                if self.elem is None:
                    return self.stencil(*shifted_args)
                else:
                    return self.stencil(*shifted_args)[self.elem]

        return _WrappedIterator(stencil, args)

    return impl


@builtins.reduce.register(EMBEDDED)
def reduce(fun, init):
    def sten(*iters):
        # TODO: assert check_that_all_iterators_are_compatible(*iters)
        first_it = iters[0]
        n = first_it.max_neighbors()
        res = init
        for i in range(n):
            # we can check a single argument
            # because all arguments share the same pattern
            if not builtins.can_deref(builtins.shift(i)(first_it)):
                break
            res = fun(
                res,
                *(builtins.deref(builtins.shift(i)(it)) for it in iters),
            )
        return res

    return sten


NamedRange: TypeAlias = tuple[Tag | Dimension, range]


@builtins.cartesian_domain.register(EMBEDDED)
def cartesian_domain(*args: NamedRange) -> CartesianDomain:
    return CartesianDomain(args)


@builtins.unstructured_domain.register(EMBEDDED)
def unstructured_domain(*args: NamedRange) -> UnstructuredDomain:
    return UnstructuredDomain(args)


Domain: TypeAlias = CartesianDomain | UnstructuredDomain | dict[str | Dimension, range]


@builtins.named_range.register(EMBEDDED)
def named_range(tag: Tag | Dimension, start: int, end: int) -> NamedRange:
    return (tag, range(start, end))


@builtins.minus.register(EMBEDDED)
def minus(first, second):
    return first - second


@builtins.plus.register(EMBEDDED)
def plus(first, second):
    return first + second


@builtins.multiplies.register(EMBEDDED)
def multiplies(first, second):
    return first * second


@builtins.divides.register(EMBEDDED)
def divides(first, second):
    return first / second


@builtins.eq.register(EMBEDDED)
def eq(first, second):
    return first == second


@builtins.greater.register(EMBEDDED)
def greater(first, second):
    return first > second


@builtins.less.register(EMBEDDED)
def less(first, second):
    return first < second


@builtins.less_equal.register(EMBEDDED)
def less_equal(first, second):
    return first <= second


@builtins.greater_equal.register(EMBEDDED)
def greater_equal(first, second):
    return first >= second


@builtins.not_eq.register(EMBEDDED)
def not_eq(first, second):
    return first != second


for math_builtin_name in builtins.MATH_BUILTINS:
    decorator = getattr(builtins, math_builtin_name).register(EMBEDDED)
    if math_builtin_name == "gamma":
        # numpy has no gamma function
        impl = np.vectorize(math.gamma)
    else:
        impl = getattr(np, math_builtin_name)
    globals()[math_builtin_name] = decorator(impl)


def _lookup_offset_provider(offset_provider: OffsetProvider, tag: Tag) -> OffsetProviderElem:
    if tag not in offset_provider:
        raise RuntimeError(f"Missing offset provider for `{tag}`")
    return offset_provider[tag]


def _get_connectivity(offset_provider: OffsetProvider, tag: Tag) -> Connectivity:
    if not isinstance(connectivity := _lookup_offset_provider(offset_provider, tag), Connectivity):
        raise RuntimeError(f"Expected a `Connectivity` for `{tag}`")
    return connectivity


def _named_range(axis: str, range_: Iterable[int]) -> Iterable[CompleteOffset]:
    return ((axis, i) for i in range_)


def _domain_iterator(domain: dict[str, range]) -> Iterable[Position]:
    return (
        dict(elem)
        for elem in itertools.product(*(_named_range(axis, rang) for axis, rang in domain.items()))
    )


def execute_shift(
    pos: Position, tag: Tag, index: IntIndex, *, offset_provider: OffsetProvider
) -> MaybePosition:
    assert pos is not None
    if isinstance(tag, SparseTag):
        current_entry = pos[tag]
        assert isinstance(current_entry, list)
        new_entry = list(current_entry)
        assert None in new_entry
        for i, p in reversed(list(enumerate(new_entry))):
            # first shift applies to the last sparse dimensions of that axis type
            if p is None:
                new_entry[i] = index
                break
        return pos | {tag: new_entry}  # type: ignore [dict-item] # mypy is confused

    assert tag in offset_provider
    offset_implementation = offset_provider[tag]
    if isinstance(offset_implementation, Dimension):
        new_pos = copy.copy(pos)
        if is_int_index(value := new_pos[offset_implementation.value]):
            new_pos[offset_implementation.value] = value + index
        else:
            raise AssertionError()
        return new_pos
    else:
        assert isinstance(offset_implementation, Connectivity)
        assert offset_implementation.origin_axis.value in pos
        new_pos = pos.copy()
        new_pos.pop(offset_implementation.origin_axis.value)
<<<<<<< HEAD
        tbl_entry = offset_implementation.tbl[pos[offset_implementation.origin_axis.value], index]
        if tbl_entry is None or tbl_entry < 0:
=======
        if offset_implementation.tbl[pos[offset_implementation.origin_axis.value], index] in [
            None,
            -1,
        ]:
>>>>>>> 405082f4
            return None
        else:
            new_pos[offset_implementation.neighbor_axis.value] = int(tbl_entry)
        return new_pos

    raise AssertionError("Unknown object in `offset_provider`")


# The following holds for shifts:
# shift(tag, index)(inp) -> full shift
# shift(tag)(inp) -> incomplete shift
# shift(index)(shift(tag)(inp)) -> full shift
# Therefore the following transformation holds
# shift(e2v,0)(shift(c2e,2)(cell_field)) #noqa E800
# = shift(0)(shift(e2v)(shift(2)(shift(c2e)(cell_field))))
# = shift(c2e, 2, e2v, 0)(cell_field)
# = shift(c2e,e2v,2,0)(cell_field) <-- v2c,e2c twice incomplete shift
# = shift(2,0)(shift(c2e,e2v)(cell_field))
# for implementations it means everytime we have an index, we can "execute" a concrete shift
def group_offsets(*offsets: OffsetPart) -> tuple[list[CompleteOffset], list[Tag]]:
    tag_stack = []
    complete_offsets = []
    for offset in offsets:
        if not isinstance(offset, int):
            tag_stack.append(offset)
        else:
            assert tag_stack
            tag = tag_stack.pop()
            complete_offsets.append((tag, offset))
    return complete_offsets, tag_stack


def shift_position(
    pos: MaybePosition, *complete_offsets: CompleteOffset, offset_provider: OffsetProvider
) -> MaybePosition:
    if pos is None:
        return None
    new_pos = pos.copy()
    for tag, index in complete_offsets:
        if (
            shifted_pos := execute_shift(new_pos, tag, index, offset_provider=offset_provider)
        ) is not None:
            new_pos = shifted_pos
        else:
            return None
    return new_pos


def get_open_offsets(*offsets: OffsetPart) -> list[Tag]:
    return group_offsets(*offsets)[1]


class Undefined:
    def __float__(self):
        return np.nan

    @classmethod
    def _setup_math_operations(cls):
        ops = [
            "__add__",
            "__sub__",
            "__mul__",
            "__matmul__",
            "__truediv__",
            "__floordiv__",
            "__mod__",
            "__divmod__",
            "__pow__",
            "__lshift__",
            "__rshift__",
            "__and__",
            "__xor__",
            "__or__",
            "__radd__",
            "__rsub__",
            "__rmul__",
            "__rmatmul__",
            "__rtruediv__",
            "__rfloordiv__",
            "__rmod__",
            "__rdivmod__",
            "__rpow__",
            "__rlshift__",
            "__rrshift__",
            "__rand__",
            "__rxor__",
            "__ror__",
            "__neg__",
            "__pos__",
            "__abs__",
            "__invert__",
        ]
        for op in ops:
            setattr(cls, op, lambda self, *args, **kwargs: _UNDEFINED)


Undefined._setup_math_operations()

_UNDEFINED = Undefined()


def _is_concrete_position(pos: Position) -> TypeGuard[ConcretePosition]:
    return all(
        isinstance(v, int) or (isinstance(v, list) and all(isinstance(e, int) for e in v))
        for v in pos.values()
    )


def _get_axes(
    field_or_tuple: LocatedField | tuple,
) -> Sequence[Dimension]:  # arbitrary nesting of tuples of LocatedField
    return (
        _get_axes(field_or_tuple[0]) if isinstance(field_or_tuple, tuple) else field_or_tuple.axes
    )


def _make_tuple(
    field_or_tuple: LocatedField | tuple,  # arbitrary nesting of tuples of LocatedField
    indices: int | slice | tuple[int | slice, ...],
    *,
    as_column: bool = False,
) -> tuple:  # arbitrary nesting of tuples of field values or `Column`s
    if isinstance(field_or_tuple, tuple):
        return tuple(_make_tuple(f, indices) for f in field_or_tuple)
    else:
        data = field_or_tuple[indices]
        if as_column:
            # wraps a vertical slice of an input field into a `Column`
            return Column(
                0, data
            )  # TODO(havogt) when we support LocatedFields with origin (i.e. non-zero origin), kstart needs to be adapated here
        else:
            return data


# TODO(havogt) frozen dataclass
class MDIterator:
    def __init__(
        self,
        field: LocatedField,
        pos: MaybePosition,
        *,
        incomplete_offsets: Sequence[Tag] = None,
        offset_provider: OffsetProvider,
        column_axis: Tag = None,
    ) -> None:
        self.field = field
        self.pos = pos
        self.incomplete_offsets = incomplete_offsets or []
        self.offset_provider = offset_provider
        self.column_axis = column_axis

    def shift(self, *offsets: OffsetPart) -> MDIterator:
        complete_offsets, open_offsets = group_offsets(*self.incomplete_offsets, *offsets)
        return MDIterator(
            self.field,
            shift_position(self.pos, *complete_offsets, offset_provider=self.offset_provider),
            incomplete_offsets=open_offsets,
            offset_provider=self.offset_provider,
            column_axis=self.column_axis,
        )

    def max_neighbors(self) -> int:
        assert self.incomplete_offsets
        return _get_connectivity(self.offset_provider, self.incomplete_offsets[0]).max_neighbors

    def can_deref(self) -> bool:
        return self.pos is not None

    def deref(self) -> Any:
        if not self.can_deref():
            # this can legally happen in cases like `if_(can_deref(inp), deref(inp), 42.)`
            # because both branches will be eagerly executed
            return _UNDEFINED

        assert self.pos is not None
        shifted_pos = self.pos.copy()
        axes = _get_axes(self.field)

        if __debug__:
            if not all(axis.value in shifted_pos.keys() for axis in axes if axis is not None):
                raise IndexError("Iterator position doesn't point to valid location for its field.")
        slice_column = dict[Tag, FieldIndex]()
        if self.column_axis is not None:
            slice_column[self.column_axis] = slice(shifted_pos[self.column_axis], None)
            shifted_pos.pop(self.column_axis)

        assert _is_concrete_position(shifted_pos)
        ordered_indices = get_ordered_indices(
            axes,
            {**shifted_pos, **slice_column},
        )
        try:
            return _make_tuple(self.field, ordered_indices, as_column=self.column_axis is not None)
        except IndexError:
            return _UNDEFINED


def make_in_iterator(
    inp: LocatedField,
    pos: Position,
    offset_provider: OffsetProvider,
    *,
    column_axis: Optional[Tag],
) -> MDIterator:
    axes = _get_axes(inp)
    sparse_dimensions: list[Tag] = []
    for axis in axes:
        if isinstance(axis, Offset):
            assert isinstance(axis.value, str)
            sparse_dimensions.append(axis.value)
        elif isinstance(axis, Dimension) and axis.kind == DimensionKind.LOCAL:
            # we just use the name of the axis to match the offset literal for now
            sparse_dimensions.append(axis.value)

    new_pos: Position = pos.copy()
    for sparse_dim in set(sparse_dimensions):
        init = [None] * sparse_dimensions.count(sparse_dim)
        new_pos[sparse_dim] = init  # type: ignore[assignment] # looks like mypy is confused
    if column_axis is not None:
        # if we deal with column stencil the column position is just an offset by which the whole column needs to be shifted
        new_pos[column_axis] = 0
    return MDIterator(
        inp,
        new_pos,
        incomplete_offsets=[SparseTag(x) for x in sparse_dimensions],
        offset_provider=offset_provider,
        column_axis=column_axis,
    )


builtins.builtin_dispatch.push_key(EMBEDDED)  # makes embedded the default


class LocatedFieldImpl(MutableLocatedField):
    """A Field with named dimensions/axes."""

    @property
    def axes(self) -> tuple[Dimension, ...]:
        return self._axes

    def __init__(
        self,
        getter: Callable[[FieldIndexOrIndices], Any],
        axes: tuple[Dimension, ...],
        offsets: tuple[Any, ...],
        dtype,
        *,
        setter: Callable[[FieldIndexOrIndices, Any], None],
        array: Callable[[], npt.NDArray],
    ):
        self.getter = getter
        self._axes = axes
        self.offsets = offsets
        self.setter = setter
        self.array = array
        self.dtype = dtype

    def __getitem__(self, indices: FieldIndexOrIndices) -> Any:
        indices = tupelize(indices)
        return self.getter(indices)

    def __setitem__(self, indices: FieldIndexOrIndices, value: Any):
        self.setter(indices, value)

    def __array__(self, dtype=None) -> np.ndarray:
        if dtype is not None:
            return self.array().__array__(dtype)
        return self.array().__array__()

    @property
    def shape(self):
        if self.array is None:
            raise TypeError("`shape` not supported for this field")
        return self.array().shape


def _is_tuple_axis(axis: Axis) -> TypeGuard[TupleAxis]:
    return isinstance(axis, TupleAxis)


def _is_field_axis(axis: Axis) -> TypeGuard[FieldAxis]:
    return isinstance(axis, FieldAxis)  # type: ignore[misc,arg-type] # see https://github.com/python/mypy/issues/11673


def _is_sparse_position_entry(
    pos: FieldIndex | SparsePositionEntry,
) -> TypeGuard[SparsePositionEntry]:
    return isinstance(pos, list)


def get_ordered_indices(
    axes: Iterable[Axis], pos: Mapping[Tag, FieldIndex | SparsePositionEntry]
) -> tuple[FieldIndex, ...]:
    res: list[FieldIndex] = []
    sparse_position_tracker: dict[Tag, int] = {}
    for axis in axes:
        if _is_tuple_axis(axis):
            res.append(slice(None))
        else:
            assert _is_field_axis(axis)
            assert axis.value in pos
            elem = pos[axis.value]
            if _is_sparse_position_entry(elem):
                sparse_position_tracker.setdefault(axis.value, 0)
                res.append(elem[sparse_position_tracker[axis.value]])
                sparse_position_tracker[axis.value] += 1
            else:
                assert isinstance(elem, (int, slice))
                res.append(elem)
    return tuple(res)


def _tupsum(a, b):
    def combine_slice(s, t):
        is_slice = False
        if isinstance(s, slice):
            is_slice = True
            first = 0 if s.start is None else s.start
            assert s.step is None
            assert s.stop is None
        else:
            assert isinstance(s, numbers.Integral)
            first = s
        if isinstance(t, slice):
            is_slice = True
            second = 0 if t.start is None else t.start
            assert t.step is None
            assert t.stop is None
        else:
            assert isinstance(t, numbers.Integral)
            second = t
        start = first + second
        return slice(start, None) if is_slice else start

    return tuple(combine_slice(*i) for i in zip(a, b))


def np_as_located_field(
    *axes: Dimension, origin: Optional[dict[Dimension, int]] = None
) -> Callable[[np.ndarray], LocatedFieldImpl]:
    def _maker(a: np.ndarray) -> LocatedFieldImpl:
        if a.ndim != len(axes):
            raise TypeError("ndarray.ndim incompatible with number of given axes")

        if origin is not None:
            offsets = get_ordered_indices(axes, {k.value: v for k, v in origin.items()})
        else:
            offsets = (0,) * len(axes)

        def setter(indices, value):
            indices = tupelize(indices)
            a[_tupsum(indices, offsets) if offsets else indices] = value

        def getter(indices):
            return a[_tupsum(indices, offsets) if offsets else indices]

        return LocatedFieldImpl(
            getter, axes, offsets, dtype=a.dtype, setter=setter, array=a.__array__
        )

    return _maker


class IndexField(LocatedField):
    def __init__(self, axis: Dimension, dtype: npt.DTypeLike) -> None:
        self.axis = axis
        self.dtype = np.dtype(dtype)

    def __getitem__(self, index: FieldIndexOrIndices) -> Any:
        assert isinstance(index, int) or (isinstance(index, tuple) and len(index) == 1)
        return self.dtype.type(index if isinstance(index, int) else index[0])

    @property
    def axes(self) -> tuple[Dimension]:
        return (self.axis,)


def index_field(axis: Dimension, dtype: npt.DTypeLike = float) -> LocatedField:
    return IndexField(axis, dtype)


class ConstantField(LocatedField):
    def __init__(self, value: Any, dtype: npt.DTypeLike):
        self.value = value
        self.dtype = np.dtype(dtype).type

    def __getitem__(self, _: FieldIndexOrIndices) -> Any:
        return self.dtype(self.value)

    @property
    def axes(self) -> tuple[()]:
        return ()


def constant_field(value: Any, dtype: npt.DTypeLike = float) -> LocatedField:
    return ConstantField(value, dtype)


@builtins.shift.register(EMBEDDED)
def shift(*offsets: Union[Offset, int]) -> Callable[[ItIterator], ItIterator]:
    def impl(it: ItIterator) -> ItIterator:
        return it.shift(*list(o.value if isinstance(o, Offset) else o for o in offsets))

    return impl


@dataclass
class ColumnDescriptor:
    axis: str
    col_range: range  # TODO(havogt) introduce range type that doesn't have step


class ScanArgIterator:
    def __init__(
        self, wrapped_iter: ItIterator, k_pos: int, *, offsets: Sequence[OffsetPart] = None
    ) -> None:
        self.wrapped_iter = wrapped_iter
        self.offsets = offsets or []
        self.k_pos = k_pos

    def deref(self) -> Any:
        if not self.can_deref():
            return _UNDEFINED
        return self.wrapped_iter.deref()[self.k_pos]

    def can_deref(self) -> bool:
        return self.wrapped_iter.can_deref()

    def shift(self, *offsets: OffsetPart) -> ScanArgIterator:
        return ScanArgIterator(self.wrapped_iter, self.k_pos, offsets=[*offsets, *self.offsets])


def shifted_scan_arg(k_pos: int) -> Callable[[ItIterator], ScanArgIterator]:
    def impl(it: ItIterator) -> ScanArgIterator:
        return ScanArgIterator(it, k_pos=k_pos)

    return impl


def is_located_field(field: Any) -> bool:
    return isinstance(field, LocatedField)  # TODO(havogt): avoid isinstance on Protocol


def has_uniform_tuple_element(field) -> bool:
    return field.dtype.fields is not None and all(
        next(iter(field.dtype.fields))[0] == f[0] for f in iter(field.dtype.fields)
    )


def is_tuple_of_field(field) -> bool:
    return isinstance(field, tuple) and all(
        is_located_field(f) or is_tuple_of_field(f) for f in field
    )


def is_field_of_tuple(field) -> bool:
    return is_located_field(field) and has_uniform_tuple_element(field)


def can_be_tuple_field(field) -> bool:
    return is_tuple_of_field(field) or is_field_of_tuple(field)


class TupleFieldMeta(type):
    def __instancecheck__(self, arg):
        return super().__instancecheck__(arg) or is_field_of_tuple(arg)


class TupleField(metaclass=TupleFieldMeta):
    """Allows uniform access to field of tuples and tuple of fields."""

    pass


def _get_axeses(field):
    if isinstance(field, tuple):
        return tuple(itertools.chain(*tuple(_get_axeses(f) for f in field)))
    else:
        assert is_located_field(field)
        return (field.axes,)


def _build_tuple_result(field, indices):
    if isinstance(field, tuple):
        return tuple(_build_tuple_result(f, indices) for f in field)
    else:
        assert is_located_field(field)
        return field[indices]


def _tuple_assign(field, value, indices):
    if isinstance(field, tuple):
        if len(field) != len(value):
            raise RuntimeError(
                f"Tuple of incompatible size, expected tuple of len={len(field)}, got len={len(value)}"
            )
        for f, v in zip(field, value):
            _tuple_assign(f, v, indices)
    else:
        assert is_located_field(field)
        field[indices] = value


class TupleOfFields(TupleField):
    def __init__(self, data):
        if not is_tuple_of_field(data):
            raise TypeError("Can only be instantiated with a tuple of fields")
        self.data = data
        axeses = _get_axeses(data)
        if not all(axes == axeses[0] for axes in axeses):
            raise TypeError("All fields in the tuple need the same axes.")
        self.axes = axeses[0]

    def __getitem__(self, indices):
        return _build_tuple_result(self.data, indices)

    def __setitem__(self, indices, value):
        if not isinstance(value, tuple):
            raise RuntimeError("Value needs to be tuple.")

        _tuple_assign(self.data, value, indices)


def as_tuple_field(field):
    assert can_be_tuple_field(field)

    if is_tuple_of_field(field):
        return TupleOfFields(field)

    assert isinstance(field, TupleField)  # e.g. field of tuple is already TupleField
    return field


_column_range: Optional[
    range
] = None  # TODO this is a bit ugly, alternative: pass scan range via iterator


def _column_dtype(elem: Any) -> np.dtype:
    if isinstance(elem, tuple):
        return np.dtype([(f"f{i}", _column_dtype(e)) for i, e in enumerate(elem)])
    else:
        return np.dtype(type(elem))


@builtins.scan.register(EMBEDDED)
def scan(scan_pass, is_forward: bool, init):
    def impl(*iters: ItIterator):
        if _column_range is None:
            raise RuntimeError("Column range is not defined, cannot scan.")

        column_range = _column_range if is_forward else reversed(_column_range)
        state = init
        col = _make_column(_column_range, _column_dtype(init))
        for i in column_range:
            state = scan_pass(state, *map(shifted_scan_arg(i), iters))
            col[i] = state

        return col

    return impl


def _dimension_to_tag(domain: Domain) -> dict[Tag, range]:
    return {k.value if isinstance(k, Dimension) else k: v for k, v in domain.items()}


def _validate_domain(domain: Domain, offset_provider: OffsetProvider) -> None:
    if isinstance(domain, CartesianDomain):
        if any(isinstance(o, Connectivity) for o in offset_provider.values()):
            raise RuntimeError(
                "Got a `CartesianDomain`, but found a `Connectivity` in `offset_provider`, expected `UnstructuredDomain`."
            )


def fendef_embedded(fun: Callable[..., None], *args: Any, **kwargs: Any):
    if "offset_provider" not in kwargs:
        raise RuntimeError("offset_provider not provided")

    @iterator.runtime.closure.register(EMBEDDED)
    def closure(
        domain_: Domain,
        sten: Callable[..., Any],
        out: MutableLocatedField,
        ins: list[LocatedField],
    ) -> None:
        _validate_domain(domain_, kwargs["offset_provider"])
        domain: dict[Tag, range] = _dimension_to_tag(domain_)
        if not (is_located_field(out) or can_be_tuple_field(out)):
            raise TypeError("Out needs to be a located field.")

        global _column_range
        column: Optional[ColumnDescriptor] = None
        if kwargs.get("column_axis") and kwargs["column_axis"].value in domain:
            column_axis = kwargs["column_axis"]
            column = ColumnDescriptor(column_axis.value, domain[column_axis.value])
            del domain[column_axis.value]

            _column_range = column.col_range

        out = as_tuple_field(out) if can_be_tuple_field(out) else out

        for pos in _domain_iterator(domain):
            ins_iters = list(
                make_in_iterator(
                    inp,
                    pos,
                    kwargs["offset_provider"],
                    column_axis=column.axis if column else None,
                )
                if not isinstance(inp, numbers.Number)
                else inp
                for inp in ins
            )
            res = sten(*ins_iters)

            if column is None:
                assert _is_concrete_position(pos)
                ordered_indices = get_ordered_indices(out.axes, pos)
                out[ordered_indices] = res
            else:
                col_pos = pos.copy()
                for k in column.col_range:
                    col_pos[column.axis] = k
                    assert _is_concrete_position(col_pos)
                    ordered_indices = get_ordered_indices(out.axes, col_pos)
                    out[ordered_indices] = res[k]

        _column_range = None

    fun(*args)


iterator.runtime.fendef_embedded = fendef_embedded<|MERGE_RESOLUTION|>--- conflicted
+++ resolved
@@ -470,18 +470,15 @@
         assert offset_implementation.origin_axis.value in pos
         new_pos = pos.copy()
         new_pos.pop(offset_implementation.origin_axis.value)
-<<<<<<< HEAD
-        tbl_entry = offset_implementation.tbl[pos[offset_implementation.origin_axis.value], index]
-        if tbl_entry is None or tbl_entry < 0:
-=======
         if offset_implementation.tbl[pos[offset_implementation.origin_axis.value], index] in [
             None,
             -1,
         ]:
->>>>>>> 405082f4
             return None
         else:
-            new_pos[offset_implementation.neighbor_axis.value] = int(tbl_entry)
+            new_pos[offset_implementation.neighbor_axis.value] = int(
+                offset_implementation.tbl[pos[offset_implementation.origin_axis.value], index]
+            )
         return new_pos
 
     raise AssertionError("Unknown object in `offset_provider`")
