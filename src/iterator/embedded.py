--- conflicted
+++ resolved
@@ -67,36 +67,7 @@
                 return args[0].offset_provider[open_offsets[0].value].max_neighbors
 
             def deref(self):
-<<<<<<< HEAD
-                class DelayedIterator:
-                    def __init__(self, wrapped_iterator, lifted_offsets, *, offsets=None) -> None:
-                        self.wrapped_iterator = wrapped_iterator
-                        self.lifted_offsets = lifted_offsets
-                        self.offsets = offsets or []
-
-                    def is_none(self):
-                        shifted = self.wrapped_iterator.shift(*self.lifted_offsets, *self.offsets)
-                        return shifted.is_none()
-
-                    def max_neighbors(self):
-                        shifted = self.wrapped_iterator.shift(*self.lifted_offsets, *self.offsets)
-                        return shifted.max_neighbors()
-
-                    def shift(self, *offsets):
-                        return DelayedIterator(
-                            self.wrapped_iterator,
-                            self.lifted_offsets,
-                            offsets=[*offsets, *self.offsets],
-                        )
-
-                    def deref(self):
-                        shifted = self.wrapped_iterator.shift(*self.lifted_offsets, *self.offsets)
-                        return shifted.deref()
-
-                shifted_args = tuple(map(lambda arg: DelayedIterator(arg, self.offsets), args))
-=======
                 shifted_args = tuple(map(lambda arg: arg.shift(*self.offsets), args))
->>>>>>> aac8839e
 
                 if any(shifted_arg.is_none() for shifted_arg in shifted_args):
                     return None
@@ -258,19 +229,11 @@
 # shift(tag)(inp) -> incomplete shift
 # shift(index)(shift(tag)(inp)) -> full shift
 # Therefore the following transformation holds
-<<<<<<< HEAD
-# shift(e2c,0)(shift(v2c,2)(cell_field))  # noqa: E800
-# = shift(0)(shift(e2c)(shift(2)(shift(v2c)(cell_field))))
-# = shift(v2c, 2, e2c, 0)(cell_field)
-# = shift(v2c,e2c,2,0)(cell_field) <-- v2c,e2c twice incomplete shift
-# = shift(2,0)(shift(v2c,e2c)(cell_field))
-=======
 # shift(e2v,0)(shift(c2e,2)(cell_field))
 # = shift(0)(shift(e2v)(shift(2)(shift(c2e)(cell_field))))
 # = shift(c2e, 2, e2v, 0)(cell_field)
 # = shift(c2e,e2v,2,0)(cell_field) <-- v2c,e2c twice incomplete shift
 # = shift(2,0)(shift(c2e,e2v)(cell_field))
->>>>>>> aac8839e
 # for implementations it means everytime we have an index, we can "execute" a concrete shift
 def group_offsets(*offsets):
     tag_stack = []
@@ -348,19 +311,12 @@
 
 
 class MDIterator:
-<<<<<<< HEAD
-    def __init__(self, field, pos, *, offsets=None, offset_provider, column_axis=None) -> None:
-        self.field = field
-        self.pos = pos
-        self.offsets = offsets or []
-=======
     def __init__(
-        self, field, pos, *, incomplete_offsets=[], offset_provider, column_axis=None
+        self, field, pos, *, incomplete_offsets=None, offset_provider, column_axis=None
     ) -> None:
         self.field = field
         self.pos = pos
-        self.incomplete_offsets = incomplete_offsets
->>>>>>> aac8839e
+        self.incomplete_offsets = incomplete_offsets or []
         self.offset_provider = offset_provider
         self.column_axis = column_axis
 
@@ -517,13 +473,8 @@
 
 @builtins.shift.register(EMBEDDED)
 def shift(*offsets):
-<<<<<<< HEAD
     def impl(it):
-        return it.shift(*reversed(offsets))
-=======
-    def impl(iter):
-        return iter.shift(*offsets)
->>>>>>> aac8839e
+        return it.shift(*offsets)
 
     return impl
 
