--- conflicted
+++ resolved
@@ -123,12 +123,9 @@
                 last_writes |= AccessCollector.apply(new_body).write_fields()
 
         return oir.VerticalLoopSection(
-<<<<<<< HEAD
             interval=node.interval,
             horizontal_executions=[hexec.to_oir() for hexec in horizontal_executions],
-=======
-            interval=node.interval, horizontal_executions=horizontal_executions, loc=node.loc
->>>>>>> 71d30e76
+            loc=node.loc,
         )
 
     def visit_ScalarAccess(
